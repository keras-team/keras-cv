name: Tests

on:
	push:
	pull_request:
	release:
		types: [created]
jobs:
<<<<<<< HEAD
  format:
    name: Check the code format
    runs-on: ubuntu-latest
    steps:
      - uses: actions/checkout@v2
      - name: Set up Python 3.7
        uses: actions/setup-python@v1
        with:
          python-version: 3.7
      - name: Get pip cache dir
        id: pip-cache
        run: |
          python -m pip install --upgrade pip setuptools
          echo "::set-output name=dir::$(pip cache dir)"
      - name: pip cache
        uses: actions/cache@v2
        with:
          path: ${{ steps.pip-cache.outputs.dir }}
          key: ${{ runner.os }}-pip-${{ hashFiles('setup.py') }}
          restore-keys: |
            ${{ runner.os }}-pip-
      - name: Install dependencies
        run: |
          pip install tensorflow
          pip install -e ".[tests]" --progress-bar off --upgrade
      - name: Set py
        run: echo "PY=$(python -VV | sha256sum | cut -d' ' -f1)" >> $GITHUB_ENV
      - name: pre-commit cache
        uses: actions/cache@v1
        with:
          path: ~/.cache/pre-commit
          key: pre-commit|${{ env.PY }}|${{ hashFiles('.pre-commit-config.yaml') }}
      - name: Install pre-commit
        run: pre-commit install
      - name: Lint
        run: pre-commit run --all-files 
=======
	test:
			- uses: actions/checkout@v2
			- name: Set up Python 3.7
				uses: actions/setup-python@v1
				with:
					python-version: 3.7
			- name: Get pip cache dir
				id: pip-cache
				run: |
					python -m pip install --upgrade pip setuptools
					echo "::set-output name=dir::$(pip cache dir)"
			- name: pip cache
				uses: actions/cache@v2
				with:
					path: ${{ steps.pip-cache.outputs.dir }}
					key: ${{ runner.os }}-pip-${{ hashFiles('setup.py') }}
					restore-keys: |
						${{ runner.os }}-pip-
			- name: Install dependencies
				run: |
					pip install -e ".[tests]" --progress-bar off --upgrade
			- name: Test with pytest
				run: |
					pytest tests/
	format:
		name: Check the code format
		runs-on: ubuntu-latest
		steps:
			- uses: actions/checkout@v2
			- name: Set up Python 3.7
				uses: actions/setup-python@v1
				with:
					python-version: 3.7
			- name: Get pip cache dir
				id: pip-cache
				run: |
					python -m pip install --upgrade pip setuptools
					echo "::set-output name=dir::$(pip cache dir)"
			- name: pip cache
				uses: actions/cache@v2
				with:
					path: ${{ steps.pip-cache.outputs.dir }}
					key: ${{ runner.os }}-pip-${{ hashFiles('setup.py') }}
					restore-keys: |
						${{ runner.os }}-pip-
			- name: Install dependencies
				run: |
					pip install tensorflow
					pip install -e ".[tests]" --progress-bar off --upgrade
			- name: Lint
				run: bash shell/lint.sh
>>>>>>> cb2f6e3a
<|MERGE_RESOLUTION|>--- conflicted
+++ resolved
@@ -6,7 +6,30 @@
 	release:
 		types: [created]
 jobs:
-<<<<<<< HEAD
+	test:
+			- uses: actions/checkout@v2
+			- name: Set up Python 3.7
+				uses: actions/setup-python@v1
+				with:
+					python-version: 3.7
+			- name: Get pip cache dir
+				id: pip-cache
+				run: |
+					python -m pip install --upgrade pip setuptools
+					echo "::set-output name=dir::$(pip cache dir)"
+			- name: pip cache
+				uses: actions/cache@v2
+				with:
+					path: ${{ steps.pip-cache.outputs.dir }}
+					key: ${{ runner.os }}-pip-${{ hashFiles('setup.py') }}
+					restore-keys: |
+						${{ runner.os }}-pip-
+			- name: Install dependencies
+				run: |
+					pip install -e ".[tests]" --progress-bar off --upgrade
+			- name: Test with pytest
+				run: |
+					pytest tests/
   format:
     name: Check the code format
     runs-on: ubuntu-latest
@@ -42,57 +65,4 @@
       - name: Install pre-commit
         run: pre-commit install
       - name: Lint
-        run: pre-commit run --all-files 
-=======
-	test:
-			- uses: actions/checkout@v2
-			- name: Set up Python 3.7
-				uses: actions/setup-python@v1
-				with:
-					python-version: 3.7
-			- name: Get pip cache dir
-				id: pip-cache
-				run: |
-					python -m pip install --upgrade pip setuptools
-					echo "::set-output name=dir::$(pip cache dir)"
-			- name: pip cache
-				uses: actions/cache@v2
-				with:
-					path: ${{ steps.pip-cache.outputs.dir }}
-					key: ${{ runner.os }}-pip-${{ hashFiles('setup.py') }}
-					restore-keys: |
-						${{ runner.os }}-pip-
-			- name: Install dependencies
-				run: |
-					pip install -e ".[tests]" --progress-bar off --upgrade
-			- name: Test with pytest
-				run: |
-					pytest tests/
-	format:
-		name: Check the code format
-		runs-on: ubuntu-latest
-		steps:
-			- uses: actions/checkout@v2
-			- name: Set up Python 3.7
-				uses: actions/setup-python@v1
-				with:
-					python-version: 3.7
-			- name: Get pip cache dir
-				id: pip-cache
-				run: |
-					python -m pip install --upgrade pip setuptools
-					echo "::set-output name=dir::$(pip cache dir)"
-			- name: pip cache
-				uses: actions/cache@v2
-				with:
-					path: ${{ steps.pip-cache.outputs.dir }}
-					key: ${{ runner.os }}-pip-${{ hashFiles('setup.py') }}
-					restore-keys: |
-						${{ runner.os }}-pip-
-			- name: Install dependencies
-				run: |
-					pip install tensorflow
-					pip install -e ".[tests]" --progress-bar off --upgrade
-			- name: Lint
-				run: bash shell/lint.sh
->>>>>>> cb2f6e3a
+        run: pre-commit run --all-files 