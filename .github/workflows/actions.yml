--- conflicted
+++ resolved
@@ -74,11 +74,7 @@
         pip install -e ".[tests]" --progress-bar off --upgrade
     - name: Test with pytest
       env:
-<<<<<<< HEAD
-        KERAS_CV_MULTI_BACKEND: true
-=======
         TEST_CUSTOM_OPS: false # TODO(ianstenbit): test custom ops, or figure out what our story is here
->>>>>>> 5cb7d4d7
         KERAS_BACKEND: ${{ matrix.backend }}
         JAX_ENABLE_X64: true
       run: |
