--- conflicted
+++ resolved
@@ -8,15 +8,7 @@
 jobs:
   test:
     name: Test the code
-<<<<<<< HEAD
     runs-on: ubuntu-latest
-=======
-    runs-on: ${{ matrix.os }}
-    strategy:
-      matrix:
-        # Skipping windows-latest due to custom ops #1854
-        os: [ubuntu-latest]
->>>>>>> 02308e61
     steps:
     - uses: actions/checkout@v2
     - name: Set up Python 3.8
