--- conflicted
+++ resolved
@@ -78,15 +78,7 @@
         KERAS_CV_MULTI_BACKEND: true
         KERAS_BACKEND: jax
       run: |
-<<<<<<< HEAD
         pytest keras_cv/models/backbones \
-=======
-        pytest keras_cv/models/backbones/resnet_v1 \
-               keras_cv/models/backbones/resnet_v2 \
-               keras_cv/models/backbones/efficientnet_v2 \
-               keras_cv/models/backbones/csp_darknet \
-               keras_cv/models/backbones/mobilenet_v3 \
->>>>>>> cb80ea2c
                keras_cv/models/classification/image_classifier_test.py \
                --durations 0 --run_large
   format:
