--- conflicted
+++ resolved
@@ -1,8 +1,4 @@
-<<<<<<< HEAD
-name: 'devconatiner'
-=======
 name: 'devcontainer' 
->>>>>>> 20bed5db
 on: # rebuild any PRs and main branch changes
   pull_request:
     paths:
