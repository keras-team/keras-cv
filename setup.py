--- conflicted
+++ resolved
@@ -24,23 +24,8 @@
     author="Keras team",
     author_email="keras-cv@google.com",
     license="Apache License 2.0",
-<<<<<<< HEAD
-    install_requires=[
-        "packaging",
-        "tensorflow",
-    ],
-    extras_require={
-        "tests": [
-            "flake8",
-            "isort",
-            "black",
-            "pre-commit",
-        ],
-    },
-=======
     install_requires=["packaging", "tensorflow"],
-    extras_require={"tests": ["flake8", "isort", "black",],},
->>>>>>> cb2f6e3a
+    extras_require={"tests": ["flake8", "isort", "black", "pre-commit"],},
     classifiers=[
         "Programming Language :: Python",
         "Programming Language :: Python :: 3.7",
