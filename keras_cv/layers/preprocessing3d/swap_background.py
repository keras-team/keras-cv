# Copyright 2022 The KerasCV Authors
#
# Licensed under the Apache License, Version 2.0 (the "License");
# you may not use this file except in compliance with the License.
# You may obtain a copy of the License at
#
#     https://www.apache.org/licenses/LICENSE-2.0
#
# Unless required by applicable law or agreed to in writing, software
# distributed under the License is distributed on an "AS IS" BASIS,
# WITHOUT WARRANTIES OR CONDITIONS OF ANY KIND, either express or implied.
# See the License for the specific language governing permissions and
# limitations under the License.

import tensorflow as tf

from keras_cv.bounding_box_3d import CENTER_XYZ_DXDYDZ_PHI
from keras_cv.layers.preprocessing3d import base_augmentation_layer_3d
from keras_cv.ops.point_cloud import is_within_any_box3d

POINT_CLOUDS = base_augmentation_layer_3d.POINT_CLOUDS
BOUNDING_BOXES = base_augmentation_layer_3d.BOUNDING_BOXES
ADDITIONAL_POINT_CLOUDS = base_augmentation_layer_3d.ADDITIONAL_POINT_CLOUDS
ADDITIONAL_BOUNDING_BOXES = base_augmentation_layer_3d.ADDITIONAL_BOUNDING_BOXES
POINTCLOUD_LABEL_INDEX = base_augmentation_layer_3d.POINTCLOUD_LABEL_INDEX


class SwapBackground(base_augmentation_layer_3d.BaseAugmentationLayer3D):
    """A preprocessing layer which swaps the backgrounds of two scenes during training.

    This layer will extract object point clouds and bounding boxes from an additional scene and paste it on to the training
    scene while removing the objects in the training scene.
    First, removing all the objects point clouds and bounding boxes in the training scene.
    Second, extracting object point clouds and bounding boxes from an additional scene.
    Third, removing backgrounds points clouds in the training scene that overlap with the additional object bounding boxes.
    Last, pasting the additional object point clouds and bounding boxes to the training background scene.

    During inference time, the output will be identical to input. Call the layer with `training=True` to swap backgrounds between two scenes.

    Input shape:
      point_clouds: 3D (multi frames) float32 Tensor with shape
        [num of frames, num of points, num of point features].
        The first 5 features are [x, y, z, class, range].
      bounding_boxes: 3D (multi frames) float32 Tensor with shape
        [num of frames, num of boxes, num of box features]. Boxes are expected
        to follow the CENTER_XYZ_DXDYDZ_PHI format. Refer to
        https://github.com/keras-team/keras-cv/blob/master/keras_cv/bounding_box_3d/formats.py
        for more details on supported bounding box formats.

    Output shape:
      A tuple of two Tensors (point_clouds, bounding_boxes) with the same shape as input Tensors.

    """

    def __init__(self, **kwargs):
        super().__init__(**kwargs)
        self.auto_vectorize = False

    def get_random_transformation(
        self,
        point_clouds,
        bounding_boxes,
        additional_point_clouds,
        additional_bounding_boxes,
        **kwargs
    ):
        # Use the current frame bounding boxes to determine valid bounding boxes.
        bounding_boxes = tf.boolean_mask(
            bounding_boxes, bounding_boxes[0, :, CENTER_XYZ_DXDYDZ_PHI.CLASS], axis=1
        )
        additional_bounding_boxes = tf.boolean_mask(
            additional_bounding_boxes,
            additional_bounding_boxes[0, :, CENTER_XYZ_DXDYDZ_PHI.CLASS],
            axis=1,
        )

        # Remove objects in point_clouds.
<<<<<<< HEAD
        objects_points_in_point_clouds = tf.reduce_any(
            is_within_box3d(
                point_clouds[:, :, :3],
                bounding_boxes[:, :, : CENTER_XYZ_DXDYDZ_PHI.CLASS],
            ),
            axis=-1,
            keepdims=True,
=======
        objects_points_in_point_clouds = is_within_any_box3d(
            point_clouds[..., :3], bounding_boxes[..., :7], keepdims=True
>>>>>>> cb0bfaad
        )
        point_clouds = tf.where(~objects_points_in_point_clouds, point_clouds, 0.0)

        # Extract objects from additional_point_clouds.
<<<<<<< HEAD
        objects_points_in_additional_point_clouds = tf.reduce_any(
            is_within_box3d(
                additional_point_clouds[:, :, :3],
                additional_bounding_boxes[:, :, : CENTER_XYZ_DXDYDZ_PHI.CLASS],
            ),
            axis=-1,
=======
        objects_points_in_additional_point_clouds = is_within_any_box3d(
            additional_point_clouds[..., :3],
            additional_bounding_boxes[..., :7],
>>>>>>> cb0bfaad
            keepdims=True,
        )
        additional_point_clouds = tf.where(
            objects_points_in_additional_point_clouds, additional_point_clouds, 0.0
        )

        # Remove backgorund points in point_clouds overlaps with additional_bounding_boxes.
<<<<<<< HEAD
        points_overlaps_additional_bounding_boxes = tf.reduce_any(
            is_within_box3d(
                point_clouds[:, :, :3],
                additional_bounding_boxes[:, :, : CENTER_XYZ_DXDYDZ_PHI.CLASS],
            ),
            axis=-1,
            keepdims=True,
=======
        points_overlaps_additional_bounding_boxes = is_within_any_box3d(
            point_clouds[..., :3], additional_bounding_boxes[..., :7], keepdims=True
>>>>>>> cb0bfaad
        )
        point_clouds = tf.where(
            ~points_overlaps_additional_bounding_boxes, point_clouds, 0.0
        )
        return {
            POINT_CLOUDS: point_clouds,
            ADDITIONAL_POINT_CLOUDS: additional_point_clouds,
            ADDITIONAL_BOUNDING_BOXES: additional_bounding_boxes,
        }

    def augment_point_clouds_bounding_boxes(
        self, point_clouds, bounding_boxes, transformation, **kwargs
    ):
        original_bounding_boxes_shape = bounding_boxes.get_shape().as_list()
        original_point_clouds_shape = point_clouds.get_shape().as_list()
        point_clouds = transformation[POINT_CLOUDS]
        additional_point_clouds = transformation[ADDITIONAL_POINT_CLOUDS]
        num_frames = original_point_clouds_shape[0]
        point_clouds_list = []
        for frame_index in range(num_frames):
            background_point_clouds = tf.boolean_mask(
                point_clouds[frame_index],
                point_clouds[frame_index, :, POINTCLOUD_LABEL_INDEX],
                axis=0,
            )
            object_point_clouds = tf.boolean_mask(
                additional_point_clouds[frame_index],
                additional_point_clouds[frame_index, :, POINTCLOUD_LABEL_INDEX],
                axis=0,
            )

            point_clouds_list += [
                tf.concat([object_point_clouds, background_point_clouds], axis=0)
            ]

        point_clouds = tf.ragged.stack(point_clouds_list)
        bounding_boxes = tf.RaggedTensor.from_tensor(
            transformation[ADDITIONAL_BOUNDING_BOXES]
        )
        return (
            point_clouds.to_tensor(shape=original_point_clouds_shape),
            bounding_boxes.to_tensor(shape=original_bounding_boxes_shape),
        )

    def _augment(self, inputs):
        result = inputs
        point_clouds = inputs[POINT_CLOUDS]
        bounding_boxes = inputs[BOUNDING_BOXES]
        additional_point_clouds = inputs[ADDITIONAL_POINT_CLOUDS]
        additional_bounding_boxes = inputs[ADDITIONAL_BOUNDING_BOXES]

        transformation = self.get_random_transformation(
            point_clouds=point_clouds,
            bounding_boxes=bounding_boxes,
            additional_point_clouds=additional_point_clouds,
            additional_bounding_boxes=additional_bounding_boxes,
        )
        point_clouds, bounding_boxes = self.augment_point_clouds_bounding_boxes(
            point_clouds,
            bounding_boxes=bounding_boxes,
            transformation=transformation,
        )
        result.update({POINT_CLOUDS: point_clouds, BOUNDING_BOXES: bounding_boxes})
        return result<|MERGE_RESOLUTION|>--- conflicted
+++ resolved
@@ -75,34 +75,17 @@
         )
 
         # Remove objects in point_clouds.
-<<<<<<< HEAD
-        objects_points_in_point_clouds = tf.reduce_any(
-            is_within_box3d(
-                point_clouds[:, :, :3],
-                bounding_boxes[:, :, : CENTER_XYZ_DXDYDZ_PHI.CLASS],
-            ),
-            axis=-1,
+        objects_points_in_point_clouds = is_within_any_box3d(
+            point_clouds[..., :3],
+            bounding_boxes[..., : CENTER_XYZ_DXDYDZ_PHI.CLASS],
             keepdims=True,
-=======
-        objects_points_in_point_clouds = is_within_any_box3d(
-            point_clouds[..., :3], bounding_boxes[..., :7], keepdims=True
->>>>>>> cb0bfaad
         )
         point_clouds = tf.where(~objects_points_in_point_clouds, point_clouds, 0.0)
 
         # Extract objects from additional_point_clouds.
-<<<<<<< HEAD
-        objects_points_in_additional_point_clouds = tf.reduce_any(
-            is_within_box3d(
-                additional_point_clouds[:, :, :3],
-                additional_bounding_boxes[:, :, : CENTER_XYZ_DXDYDZ_PHI.CLASS],
-            ),
-            axis=-1,
-=======
         objects_points_in_additional_point_clouds = is_within_any_box3d(
             additional_point_clouds[..., :3],
-            additional_bounding_boxes[..., :7],
->>>>>>> cb0bfaad
+            additional_bounding_boxes[..., : CENTER_XYZ_DXDYDZ_PHI.CLASS],
             keepdims=True,
         )
         additional_point_clouds = tf.where(
@@ -110,18 +93,10 @@
         )
 
         # Remove backgorund points in point_clouds overlaps with additional_bounding_boxes.
-<<<<<<< HEAD
-        points_overlaps_additional_bounding_boxes = tf.reduce_any(
-            is_within_box3d(
-                point_clouds[:, :, :3],
-                additional_bounding_boxes[:, :, : CENTER_XYZ_DXDYDZ_PHI.CLASS],
-            ),
-            axis=-1,
+        points_overlaps_additional_bounding_boxes = is_within_any_box3d(
+            point_clouds[..., :3],
+            additional_bounding_boxes[..., : CENTER_XYZ_DXDYDZ_PHI.CLASS],
             keepdims=True,
-=======
-        points_overlaps_additional_bounding_boxes = is_within_any_box3d(
-            point_clouds[..., :3], additional_bounding_boxes[..., :7], keepdims=True
->>>>>>> cb0bfaad
         )
         point_clouds = tf.where(
             ~points_overlaps_additional_bounding_boxes, point_clouds, 0.0
