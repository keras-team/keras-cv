--- conflicted
+++ resolved
@@ -99,13 +99,8 @@
         return box
 
 
-<<<<<<< HEAD
-class HeatmapDecoder(tf.keras.layers.Layer):
+class HeatmapDecoder(keras.layers.Layer):
     """A Keras layer that decodes predictions of a 3d object detection model.
-=======
-class HeatmapDecoder(keras.layers.Layer):
-    """A Keras layer that decodes predictions of an 3d object detection model.
->>>>>>> f086a183
 
     Arg:
       class_id: the integer index for a particular class.
