# Copyright 2022 The KerasCV Authors
#
# Licensed under the Apache License, Version 2.0 (the "License");
# you may not use this file except in compliance with the License.
# You may obtain a copy of the License at
#
#     https://www.apache.org/licenses/LICENSE-2.0
#
# Unless required by applicable law or agreed to in writing, software
# distributed under the License is distributed on an "AS IS" BASIS,
# WITHOUT WARRANTIES OR CONDITIONS OF ANY KIND, either express or implied.
# See the License for the specific language governing permissions and
# limitations under the License.
import inspect

import tensorflow as tf
from absl.testing import parameterized

from keras_cv import core
from keras_cv import layers as cv_layers
from keras_cv.layers.vit_layers import PatchingAndEmbedding
from keras_cv.models.segmentation.__internal__ import SegmentationHead


def exhaustive_compare(obj1, obj2):
    classes_supporting_get_config = (
        core.FactorSampler,
        tf.keras.layers.Layer,
        cv_layers.BaseImageAugmentationLayer,
    )

    # If both objects are either one of list or tuple then their individual
    # elements also must be checked exhaustively.
    if isinstance(obj1, (list, tuple)) and isinstance(obj2, (list, tuple)):
        # Length based checks.
        if len(obj1) == 0 and len(obj2) == 0:
            return True
        if len(obj1) != len(obj2):
            return False

        # Exhaustive check for all elements.
        for v1, v2 in list(zip(obj1, obj2)):
            return exhaustive_compare(v1, v2)

    # If the objects are dicts then we simply call the `config_equals` function
    # which supports dicts.
    elif isinstance(obj1, (dict)) and isinstance(obj2, (dict)):
        return config_equals(v1, v2)

    # If both objects are subclasses of Keras classes that support `get_config`
    # method, then we compare their individual attributes using `config_equals`.
    elif isinstance(obj1, classes_supporting_get_config) and isinstance(
        obj2, classes_supporting_get_config
    ):
        return config_equals(obj1.get_config(), obj2.get_config())

    # Following checks are if either of the objects are _functions_, not methods
    # or callables, since Layers and other unforeseen objects may also fit into
    # this category. Specifically for Keras activation functions.
    elif inspect.isfunction(obj1) and inspect.isfunction(obj2):
        return tf.keras.utils.serialize_keras_object(
            obj1
        ) == tf.keras.utils.serialize_keras_object(obj2)
    elif inspect.isfunction(obj1) and not inspect.isfunction(obj2):
        return tf.keras.utils.serialize_keras_object(obj1) == obj2
    elif inspect.isfunction(obj2) and not inspect.isfunction(obj1):
        return obj1 == tf.keras.utils.serialize_keras_object(obj2)

    # Lastly check for primitive datatypes and objects that don't need
    # additional preprocessing.
    else:
        return obj1 == obj2


def config_equals(config1, config2):
    # Both `config1` and `config2` are python dicts. So the first check is to
    # see if both of them have same keys.
    if config1.keys() != config2.keys():
        return False

    # Iterate over all keys of the configs and compare each entry exhaustively.
    for key in list(config1.keys()):
        v1, v2 = config1[key], config2[key]
        if not exhaustive_compare(v1, v2):
            return False
    return True


class SerializationTest(tf.test.TestCase, parameterized.TestCase):
    @parameterized.named_parameters(
        ("Augmenter", cv_layers.Augmenter, {"layers": [cv_layers.Grayscale()]}),
        ("AutoContrast", cv_layers.AutoContrast, {"value_range": (0, 255)}),
        ("ChannelShuffle", cv_layers.ChannelShuffle, {"seed": 1}),
        ("CutMix", cv_layers.CutMix, {"seed": 1}),
        ("Equalization", cv_layers.Equalization, {"value_range": (0, 255)}),
        ("Grayscale", cv_layers.Grayscale, {}),
        ("GridMask", cv_layers.GridMask, {"seed": 1}),
        ("MixUp", cv_layers.MixUp, {"seed": 1}),
        ("Mosaic", cv_layers.Mosaic, {"seed": 1}),
        (
            "RandomChannelShift",
            cv_layers.RandomChannelShift,
            {"value_range": (0, 255), "factor": 0.5},
        ),
        (
            "Posterization",
            cv_layers.Posterization,
            {"bits": 3, "value_range": (0, 255)},
        ),
        (
            "RandomColorDegeneration",
            cv_layers.RandomColorDegeneration,
            {"factor": 0.5, "seed": 1},
        ),
        (
            "RandomCutout",
            cv_layers.RandomCutout,
            {"height_factor": 0.2, "width_factor": 0.2, "seed": 1},
        ),
        (
            "RandomHue",
            cv_layers.RandomHue,
            {"factor": 0.5, "value_range": (0, 255), "seed": 1},
        ),
        (
            "RandomSaturation",
            cv_layers.RandomSaturation,
            {"factor": 0.5, "seed": 1},
        ),
        (
            "RandomSharpness",
            cv_layers.RandomSharpness,
            {"factor": 0.5, "value_range": (0, 255), "seed": 1},
        ),
        (
            "RandomShear",
            cv_layers.RandomShear,
            {"x_factor": 0.3, "x_factor": 0.3, "seed": 1},
        ),
        (
            "JitteredResize",
            cv_layers.JitteredResize,
            {
                "target_size": (640, 640),
                "scale_factor": (0.8, 1.25),
                "bounding_box_format": "xywh",
            },
        ),
        ("Solarization", cv_layers.Solarization, {"value_range": (0, 255)}),
        (
            "RandAugment",
            cv_layers.RandAugment,
            {
                "value_range": (0, 255),
                "magnitude": 0.5,
                "augmentations_per_image": 3,
                "rate": 0.3,
                "magnitude_stddev": 0.1,
            },
        ),
        (
            "RandomAugmentationPipeline",
            cv_layers.RandomAugmentationPipeline,
            {
                "layers": [
                    cv_layers.RandomSaturation(factor=0.5),
                    cv_layers.RandomColorDegeneration(factor=0.5),
                ],
                "augmentations_per_image": 1,
                "rate": 1.0,
            },
        ),
        ("RandomBrightness", cv_layers.RandomBrightness, {"factor": 0.5}),
        (
            "RandomChoice",
            cv_layers.RandomChoice,
            {"layers": [], "seed": 3, "auto_vectorize": False},
        ),
        (
            "RandomColorJitter",
            cv_layers.RandomColorJitter,
            {
                "value_range": (0, 255),
                "brightness_factor": (-0.2, 0.5),
                "contrast_factor": (0.5, 0.9),
                "saturation_factor": (0.5, 0.9),
                "hue_factor": (0.5, 0.9),
                "seed": 1,
            },
        ),
        ("RandomContrast", cv_layers.RandomContrast, {"factor": 0.5}),
        (
            "RandomCropAndResize",
            cv_layers.RandomCropAndResize,
            {
                "target_size": (224, 224),
                "crop_area_factor": (0.8, 1.0),
                "aspect_ratio_factor": (3 / 4, 4 / 3),
            },
        ),
        (
            "RandomlyZoomedCrop",
            cv_layers.RandomlyZoomedCrop,
            {
                "height": 224,
                "width": 224,
                "zoom_factor": (0.8, 1.0),
                "aspect_ratio_factor": (3 / 4, 4 / 3),
            },
        ),
        (
            "DropBlock2D",
            cv_layers.DropBlock2D,
            {"rate": 0.1, "block_size": (7, 7), "seed": 1234},
        ),
        (
            "StochasticDepth",
            cv_layers.StochasticDepth,
            {"rate": 0.1},
        ),
        (
            "SqueezeAndExcite2D",
            cv_layers.SqueezeAndExcite2D,
            {
                "filters": 16,
                "ratio": 0.25,
                "squeeze_activation": tf.keras.layers.ReLU(),
                "excite_activation": tf.keras.activations.relu,
            },
        ),
        (
            "DropPath",
            cv_layers.DropPath,
            {
                "rate": 0.2,
            },
        ),
        (
            "MaybeApply",
            cv_layers.MaybeApply,
            {
                "rate": 0.5,
                "layer": None,
                "seed": 1234,
            },
        ),
        (
            "RandomJpegQuality",
            cv_layers.RandomJpegQuality,
            {"factor": (75, 100)},
        ),
        (
            "AugMix",
            cv_layers.AugMix,
            {
                "value_range": (0, 255),
                "severity": 0.3,
                "num_chains": 3,
                "chain_depth": -1,
                "alpha": 1.0,
                "seed": 1,
            },
        ),
        (
            "NonMaxSuppression",
            cv_layers.NonMaxSuppression,
            {
                "classes": 5,
                "bounding_box_format": "xyxy",
                "confidence_threshold": 0.5,
                "iou_threshold": 0.5,
                "max_detections": 100,
                "max_detections_per_class": 100,
            },
        ),
        (
            "RandomRotation",
            cv_layers.RandomRotation,
            {
                "factor": 0.5,
            },
        ),
        (
            "SegmentationHead",
            SegmentationHead,
            {
                "classes": 11,
                "convs": 3,
                "filters": 256,
                "activations": tf.keras.activations.relu,
                "output_scale_factor": None,
            },
        ),
        (
            "RandomAspectRatio",
            cv_layers.RandomAspectRatio,
            {
                "factor": (0.9, 1.1),
                "seed": 1233,
            },
        ),
        (
            "SpatialPyramidPooling",
            cv_layers.SpatialPyramidPooling,
            {
                "dilation_rates": [6, 12, 18],
                "num_channels": 256,
                "activation": "relu",
                "dropout": 0.1,
            },
        ),
        (
            "PatchingAndEmbedding",
            PatchingAndEmbedding,
            {"project_dim": 128, "patch_size": 16},
        ),
        (
            "TransformerEncoder",
            cv_layers.TransformerEncoder,
            {
                "project_dim": 128,
                "num_heads": 2,
                "mlp_dim": 128,
                "mlp_dropout": 0.1,
                "attention_dropout": 0.1,
                "activation": "gelu",
                "layer_norm_epsilon": 1e-06,
            },
        ),
        (
            "FrustumRandomDroppingPoints",
            cv_layers.FrustumRandomDroppingPoints,
            {
                "r_distance": 10.0,
                "theta_width": 1.0,
                "phi_width": 2.0,
                "drop_rate": 0.1,
            },
        ),
        (
            "FrustumRandomPointFeatureNoise",
            cv_layers.FrustumRandomPointFeatureNoise,
            {
                "r_distance": 10.0,
                "theta_width": 1.0,
                "phi_width": 2.0,
                "max_noise_level": 0.1,
            },
        ),
        (
            "GlobalRandomDroppingPoints",
            cv_layers.GlobalRandomDroppingPoints,
            {"drop_rate": 0.1},
        ),
        (
            "GlobalRandomFlipY",
            cv_layers.GlobalRandomFlipY,
            {},
        ),
        (
            "GlobalRandomRotation",
            cv_layers.GlobalRandomRotation,
            {
                "max_rotation_angle_x": 0.5,
                "max_rotation_angle_y": 0.6,
                "max_rotation_angle_z": 0.7,
            },
        ),
        (
            "GlobalRandomScaling",
            cv_layers.GlobalRandomScaling,
            {
                "scaling_factor_x": (0.2, 1.0),
                "scaling_factor_y": (0.3, 1.1),
                "scaling_factor_z": (0.4, 1.3),
                "same_scaling_xyz": False,
            },
        ),
        (
            "GlobalRandomTranslation",
            cv_layers.GlobalRandomTranslation,
            {"x_stddev": 0.2, "y_stddev": 1.0, "z_stddev": 0.0},
        ),
        (
            "GroupPointsByBoundingBoxes",
            cv_layers.GroupPointsByBoundingBoxes,
            {
                "label_index": 1,
                "min_points_per_bounding_boxes": 1,
                "max_points_per_bounding_boxes": 4,
            },
        ),
        (
            "RandomCopyPaste",
            cv_layers.RandomCopyPaste,
            {
                "label_index": 1,
                "min_paste_bounding_boxes": 1,
                "max_paste_bounding_boxes": 10,
            },
        ),
        (
            "RandomDropBox",
            cv_layers.RandomDropBox,
            {"label_index": 1, "max_drop_bounding_boxes": 3},
        ),
        (
            "SwapBackground",
            cv_layers.SwapBackground,
            {},
        ),
        (
            "RandomZoom",
            cv_layers.RandomZoom,
            {"height_factor": 0.2, "width_factor": 0.5},
        ),
        (
            "RandomCrop",
            cv_layers.RandomCrop,
            {
                "height": 100,
                "width": 200,
            },
        ),
        (
<<<<<<< HEAD
            "WindowPartitioning",
            cv_layers.WindowPartitioning,
            {
                "window_size": 16,
            },
        ),
        (
            "GridPartitioning",
            cv_layers.GridPartitioning,
            {
                "grid_size": 16,
            },
        ),
        (
            "UnWindowPartitioning",
            cv_layers.UnWindowPartitioning,
            {
                "window_size": 16,
                "height": 256,
                "width": 256,
            },
        ),
        (
            "UnGridPartitioning",
            cv_layers.UnGridPartitioning,
            {
                "grid_size": 16,
                "height": 256,
                "width": 256,
=======
            "MBConvBlock",
            cv_layers.MBConvBlock,
            {
                "input_filters": 16,
                "output_filters": 16,
            },
        ),
        (
            "FusedMBConvBlock",
            cv_layers.FusedMBConvBlock,
            {
                "input_filters": 16,
                "output_filters": 16,
>>>>>>> df7a4952
            },
        ),
    )
    def test_layer_serialization(self, layer_cls, init_args):
        layer = layer_cls(**init_args)
        config = layer.get_config()
        self.assertAllInitParametersAreInConfig(layer_cls, config)

        model = tf.keras.models.Sequential(layer)
        model_config = model.get_config()

        reconstructed_model = tf.keras.Sequential().from_config(model_config)
        reconstructed_layer = reconstructed_model.layers[0]

        self.assertTrue(
            config_equals(layer.get_config(), reconstructed_layer.get_config())
        )

    def assertAllInitParametersAreInConfig(self, layer_cls, config):
        excluded_name = ["args", "kwargs", "*"]
        parameter_names = {
            v
            for v in inspect.signature(layer_cls).parameters.keys()
            if v not in excluded_name
        }

        intersection_with_config = {v for v in config.keys() if v in parameter_names}

        self.assertSetEqual(parameter_names, intersection_with_config)<|MERGE_RESOLUTION|>--- conflicted
+++ resolved
@@ -423,7 +423,6 @@
             },
         ),
         (
-<<<<<<< HEAD
             "WindowPartitioning",
             cv_layers.WindowPartitioning,
             {
@@ -453,7 +452,9 @@
                 "grid_size": 16,
                 "height": 256,
                 "width": 256,
-=======
+            },
+        ),
+        (
             "MBConvBlock",
             cv_layers.MBConvBlock,
             {
@@ -467,7 +468,6 @@
             {
                 "input_filters": 16,
                 "output_filters": 16,
->>>>>>> df7a4952
             },
         ),
     )
