--- conflicted
+++ resolved
@@ -60,13 +60,8 @@
 
     Usage:
     ```python
-<<<<<<< HEAD
-    (images, labels), _ = tf.keras.datasets.cifar10.load_data()
-    random_contrast = RandomContrast(value_range=(0, 255), factor=0.3)
-=======
     (images, labels), _ = keras.datasets.cifar10.load_data()
     random_contrast = keras_cv.layers.preprocessing.RandomContrast()
->>>>>>> 8c34dbb2
     augmented_images = random_contrast(images)
     ```
     """
