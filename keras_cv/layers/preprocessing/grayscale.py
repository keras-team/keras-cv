# Copyright 2022 The KerasCV Authors
#
# Licensed under the Apache License, Version 2.0 (the "License");
# you may not use this file except in compliance with the License.
# You may obtain a copy of the License at
#
#     https://www.apache.org/licenses/LICENSE-2.0
#
# Unless required by applicable law or agreed to in writing, software
# distributed under the License is distributed on an "AS IS" BASIS,
# WITHOUT WARRANTIES OR CONDITIONS OF ANY KIND, either express or implied.
# See the License for the specific language governing permissions and
# limitations under the License.

import tensorflow as tf

from keras_cv.layers.preprocessing.base_image_augmentation_layer import (
    BaseImageAugmentationLayer,
)


@tf.keras.utils.register_keras_serializable(package="keras_cv")
class Grayscale(BaseImageAugmentationLayer):
    """Grayscale is a preprocessing layer that transforms RGB images to Grayscale images.
    Input images should have values in the range of [0, 255].

    Input shape:
        3D (unbatched) or 4D (batched) tensor with shape:
        `(..., height, width, channels)`, in `"channels_last"` format
    Output shape:
        3D (unbatched) or 4D (batched) tensor with shape:
        `(..., height, width, channels)`, in `"channels_last"` format
    Args:
        output_channels.
            Number color channels present in the output image.
            The output_channels can be 1 or 3. RGB image with shape
            (..., height, width, 3) will have the following shapes
            after the `Grayscale` operation:
                 a. (..., height, width, 1) if output_channels = 1
                 b. (..., height, width, 3) if output_channels = 3.

    Usage:
    ```python
    (images, labels), _ = tf.keras.datasets.cifar10.load_data()
    to_grayscale = keras_cv.layers.preprocessing.Grayscale()
    augmented_images = to_grayscale(images)
    ```
    """

    def __init__(self, output_channels=1, **kwargs):
        super().__init__(**kwargs)
        self.output_channels = output_channels
        # This layer may raise an error when running on GPU using auto_vectorize
        self.auto_vectorize = False

    def compute_image_signature(self, images):
<<<<<<< HEAD
=======
        # required because of the `output_channels` argument
>>>>>>> e6caa9f2
        if isinstance(images, tf.RaggedTensor):
            ragged_spec = tf.RaggedTensorSpec(
                shape=images.shape[1:3] + [self.output_channels],
                ragged_rank=1,
                dtype=self.compute_dtype,
            )
            return ragged_spec
        return tf.TensorSpec(
            images.shape[1:3] + [self.output_channels], self.compute_dtype
        )

    def _check_input_params(self, output_channels):
        if output_channels not in [1, 3]:
            raise ValueError(
                "Received invalid argument output_channels. "
                f"output_channels must be in 1 or 3. Got {output_channels}"
            )
        self.output_channels = output_channels

    def augment_image(self, image, transformation=None, **kwargs):
        grayscale = tf.image.rgb_to_grayscale(image)
        if self.output_channels == 1:
            return grayscale
        elif self.output_channels == 3:
            return tf.image.grayscale_to_rgb(grayscale)
        else:
            raise ValueError("Unsupported value for `output_channels`.")

    def augment_bounding_boxes(self, bounding_boxes, **kwargs):
        return bounding_boxes

    def augment_label(self, label, transformation=None, **kwargs):
        return label

    def augment_segmentation_mask(self, segmentation_mask, transformation, **kwargs):
        return segmentation_mask

    def get_config(self):
        config = {
            "output_channels": self.output_channels,
        }
        base_config = super().get_config()
        return dict(list(base_config.items()) + list(config.items()))<|MERGE_RESOLUTION|>--- conflicted
+++ resolved
@@ -54,10 +54,7 @@
         self.auto_vectorize = False
 
     def compute_image_signature(self, images):
-<<<<<<< HEAD
-=======
         # required because of the `output_channels` argument
->>>>>>> e6caa9f2
         if isinstance(images, tf.RaggedTensor):
             ragged_spec = tf.RaggedTensorSpec(
                 shape=images.shape[1:3] + [self.output_channels],
