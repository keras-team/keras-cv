# Copyright 2023 The KerasCV Authors
#
# Licensed under the Apache License, Version 2.0 (the "License");
# you may not use this file except in compliance with the License.
# You may obtain a copy of the License at
#
#     https://www.apache.org/licenses/LICENSE-2.0
#
# Unless required by applicable law or agreed to in writing, software
# distributed under the License is distributed on an "AS IS" BASIS,
# WITHOUT WARRANTIES OR CONDITIONS OF ANY KIND, either express or implied.
# See the License for the specific language governing permissions and
# limitations under the License.

import tensorflow as tf
from tensorflow import keras

<<<<<<< HEAD
from keras_cv.layers.preprocessing.vectorized_base_image_augmentation_layer import (  # noqa: E501
=======
import keras_cv
from keras_cv.layers.preprocessing.vectorized_base_image_augmentation_layer import (
>>>>>>> f086a183
    VectorizedBaseImageAugmentationLayer,
)
from keras_cv.utils import preprocessing as preprocessing_utils

H_AXIS = -3
W_AXIS = -2


@keras.utils.register_keras_serializable(package="keras_cv")
class RandomTranslation(VectorizedBaseImageAugmentationLayer):
    """A preprocessing layer which randomly translates images during training.

    This layer will apply random translations to each image during training,
    filling empty space according to `fill_mode`.

    Input pixel values can be of any range (e.g. `[0., 1.)` or `[0, 255]`) and
    of integer or floating point dtype. By default, the layer will output
    floats.

    Args:
      height_factor: a float represented as fraction of value, or a tuple of
          size 2 representing lower and upper bound for shifting vertically. A
          negative value means shifting image up, while a positive value means
          shifting image down. When represented as a single positive float, this
          value is used for both the upper and lower bound. For instance,
          `height_factor=(-0.2, 0.3)` results in an output shifted by a random
          amount in the range `[-20%, +30%]`.  `height_factor=0.2` results in an
          output height shifted by a random amount in the range `[-20%, +20%]`.
      width_factor: a float represented as fraction of value, or a tuple of size
          2 representing lower and upper bound for shifting horizontally. A
          negative value means shifting image left, while a positive value means
          shifting image right. When represented as a single positive float,
          this value is used for both the upper and lower bound. For instance,
          `width_factor=(-0.2, 0.3)` results in an output shifted left by 20%,
          and shifted right by 30%. `width_factor=0.2` results
          in an output height shifted left or right by 20%.
      fill_mode: Points outside the boundaries of the input are filled according
          to the given mode
          (one of `{"constant", "reflect", "wrap", "nearest"}`).
          - *reflect*: `(d c b a | a b c d | d c b a)` The input is extended by
              reflecting about the edge of the last pixel.
          - *constant*: `(k k k k | a b c d | k k k k)` The input is extended by
              filling all values beyond the edge with the same constant value
              k = 0.
          - *wrap*: `(a b c d | a b c d | a b c d)` The input is extended by
              wrapping around to the opposite edge.
          - *nearest*: `(a a a a | a b c d | d d d d)` The input is extended by
              the nearest pixel.
      interpolation: Interpolation mode. Supported values: `"nearest"`,
          `"bilinear"`.
      seed: Integer. Used to create a random seed.
      fill_value: a float represents the value to be filled outside the
          boundaries when `fill_mode="constant"`.
      bounding_box_format: The format of bounding boxes of input dataset. Refer to
          https://github.com/keras-team/keras-cv/blob/master/keras_cv/bounding_box/converters.py
          for more details on supported bounding box formats. This is required when
          augmenting data which includes bounding boxes.

    Input shape:
        3D (unbatched) or 4D (batched) tensor with shape:
        `(..., height, width, channels)`,  in `"channels_last"` format.

    Output shape:
        3D (unbatched) or 4D (batched) tensor with shape:
        `(..., height, width, channels)`,  in `"channels_last"` format.
    """

    def __init__(
        self,
        height_factor,
        width_factor,
        fill_mode="reflect",
        interpolation="bilinear",
        seed=None,
        fill_value=0.0,
        bounding_box_format=None,
        **kwargs,
    ):
        super().__init__(seed=seed, force_generator=True, **kwargs)
        self.height_factor = height_factor
        if isinstance(height_factor, (tuple, list)):
            self.height_lower = height_factor[0]
            self.height_upper = height_factor[1]
        else:
            self.height_lower = -height_factor
            self.height_upper = height_factor
        if self.height_upper < self.height_lower:
            raise ValueError(
                "`height_factor` cannot have upper bound less than "
                f"lower bound, got {height_factor}"
            )
        if abs(self.height_lower) > 1.0 or abs(self.height_upper) > 1.0:
            raise ValueError(
                "`height_factor` must have values between [-1, 1], "
                f"got {height_factor}"
            )

        self.width_factor = width_factor
        if isinstance(width_factor, (tuple, list)):
            self.width_lower = width_factor[0]
            self.width_upper = width_factor[1]
        else:
            self.width_lower = -width_factor
            self.width_upper = width_factor
        if self.width_upper < self.width_lower:
            raise ValueError(
                "`width_factor` cannot have upper bound less than "
                f"lower bound, got {width_factor}"
            )
        if abs(self.width_lower) > 1.0 or abs(self.width_upper) > 1.0:
            raise ValueError(
                "`width_factor` must have values between [-1, 1], "
                f"got {width_factor}"
            )

        preprocessing_utils.check_fill_mode_and_interpolation(
            fill_mode, interpolation
        )

        self.fill_mode = fill_mode
        self.fill_value = fill_value
        self.interpolation = interpolation
        self.seed = seed
        self.bounding_box_format = bounding_box_format

    def get_random_transformation_batch(self, batch_size, **kwargs):
        height_translations = self._random_generator.random_uniform(
            shape=[batch_size, 1],
            minval=self.height_lower,
            maxval=self.height_upper,
            dtype=tf.float32,
        )
        width_translations = self._random_generator.random_uniform(
            shape=[batch_size, 1],
            minval=self.width_lower,
            maxval=self.width_upper,
            dtype=tf.float32,
        )
        return {
            "height_translations": height_translations,
            "width_translations": width_translations,
        }

    def augment_ragged_image(self, image, transformation, **kwargs):
        image = tf.expand_dims(image, axis=0)
        height_translations = transformation["height_translations"]
        width_translations = transformation["width_translations"]
        transformation = {
            "height_translations": tf.expand_dims(height_translations, axis=0),
            "width_translations": tf.expand_dims(width_translations, axis=0),
        }
        image = self.augment_images(
            images=image, transformations=transformation, **kwargs
        )
        return tf.squeeze(image, axis=0)

    def augment_images(self, images, transformations, **kwargs):
        """Translated inputs with random ops."""
        original_shape = images.shape
        inputs_shape = tf.shape(images)
        img_hd = tf.cast(inputs_shape[H_AXIS], tf.float32)
        img_wd = tf.cast(inputs_shape[W_AXIS], tf.float32)
        height_translations = transformations["height_translations"]
        width_translations = transformations["width_translations"]
        height_translations = height_translations * img_hd
        width_translations = width_translations * img_wd
        translations = tf.cast(
            tf.concat([width_translations, height_translations], axis=1),
            dtype=tf.float32,
        )
        output = preprocessing_utils.transform(
            images,
            preprocessing_utils.get_translation_matrix(translations),
            interpolation=self.interpolation,
            fill_mode=self.fill_mode,
            fill_value=self.fill_value,
        )
        output.set_shape(original_shape)
        return output

    def augment_labels(self, labels, transformations, **kwargs):
        return labels

    def augment_bounding_boxes(
        self, bounding_boxes, transformations, images=None, **kwargs
    ):
        if self.bounding_box_format is None:
            raise ValueError(
                "`RandomTranslation()` was called with bounding boxes,"
                "but no `bounding_box_format` was specified in the constructor."
                "Please specify a bounding box format in the constructor. i.e."
                "`RandomTranslation(bounding_box_format='xyxy')`"
            )
        bounding_boxes = keras_cv.bounding_box.convert_format(
            bounding_boxes,
            source=self.bounding_box_format,
            target="rel_xyxy",
            images=images,
            dtype=self.compute_dtype,
        )

        boxes = bounding_boxes["boxes"]
        x1, y1, x2, y2 = tf.split(boxes, [1, 1, 1, 1], axis=-1)
        x1 += tf.expand_dims(transformations["width_translations"], axis=1)
        x2 += tf.expand_dims(transformations["width_translations"], axis=1)
        y1 += tf.expand_dims(transformations["height_translations"], axis=1)
        y2 += tf.expand_dims(transformations["height_translations"], axis=1)

        bounding_boxes["boxes"] = tf.concat([x1, y1, x2, y2], axis=-1)
        bounding_boxes = keras_cv.bounding_box.to_dense(bounding_boxes)

        bounding_boxes = keras_cv.bounding_box.clip_to_image(
            bounding_boxes,
            bounding_box_format="rel_xyxy",
            images=images,
        )
        bounding_boxes = keras_cv.bounding_box.to_ragged(bounding_boxes)

        bounding_boxes = keras_cv.bounding_box.convert_format(
            bounding_boxes,
            source="rel_xyxy",
            target=self.bounding_box_format,
            images=images,
            dtype=self.compute_dtype,
        )
        return bounding_boxes

    def compute_output_shape(self, input_shape):
        return input_shape

    def get_config(self):
        config = {
            "height_factor": self.height_factor,
            "width_factor": self.width_factor,
            "fill_mode": self.fill_mode,
            "fill_value": self.fill_value,
            "interpolation": self.interpolation,
            "seed": self.seed,
            "bounding_box_format": self.bounding_box_format,
        }
        base_config = super().get_config()
        return dict(list(base_config.items()) + list(config.items()))

    @classmethod
    def from_config(cls, config):
        return cls(**config)<|MERGE_RESOLUTION|>--- conflicted
+++ resolved
@@ -15,12 +15,8 @@
 import tensorflow as tf
 from tensorflow import keras
 
-<<<<<<< HEAD
+import keras_cv
 from keras_cv.layers.preprocessing.vectorized_base_image_augmentation_layer import (  # noqa: E501
-=======
-import keras_cv
-from keras_cv.layers.preprocessing.vectorized_base_image_augmentation_layer import (
->>>>>>> f086a183
     VectorizedBaseImageAugmentationLayer,
 )
 from keras_cv.utils import preprocessing as preprocessing_utils
@@ -74,10 +70,11 @@
       seed: Integer. Used to create a random seed.
       fill_value: a float represents the value to be filled outside the
           boundaries when `fill_mode="constant"`.
-      bounding_box_format: The format of bounding boxes of input dataset. Refer to
+      bounding_box_format: The format of bounding boxes of input dataset.
+          Refer to
           https://github.com/keras-team/keras-cv/blob/master/keras_cv/bounding_box/converters.py
-          for more details on supported bounding box formats. This is required when
-          augmenting data which includes bounding boxes.
+          for more details on supported bounding box formats. This is required
+          when augmenting data which includes bounding boxes.
 
     Input shape:
         3D (unbatched) or 4D (batched) tensor with shape:
