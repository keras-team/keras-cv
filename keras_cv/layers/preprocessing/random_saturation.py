# Copyright 2023 The KerasCV Authors
#
# Licensed under the Apache License, Version 2.0 (the "License");
# you may not use this file except in compliance with the License.
# You may obtain a copy of the License at
#
#     https://www.apache.org/licenses/LICENSE-2.0
#
# Unless required by applicable law or agreed to in writing, software
# distributed under the License is distributed on an "AS IS" BASIS,
# WITHOUT WARRANTIES OR CONDITIONS OF ANY KIND, either express or implied.
# See the License for the specific language governing permissions and
# limitations under the License.

import tensorflow as tf

from keras_cv.layers.preprocessing.vectorized_base_image_augmentation_layer import (
    VectorizedBaseImageAugmentationLayer,
)
from keras_cv.utils import preprocessing as preprocessing_utils


@tf.keras.utils.register_keras_serializable(package="keras_cv")
class RandomSaturation(VectorizedBaseImageAugmentationLayer):
    """Randomly adjusts the saturation on given images.

    This layer will randomly increase/reduce the saturation for the input RGB
    images. At inference time, the output will be identical to the input.
    Call the layer with `training=True` to adjust the saturation of the input.

    Args:
        factor: A tuple of two floats, a single float or `keras_cv.FactorSampler`.
            `factor` controls the extent to which the image saturation is impacted.
            `factor=0.5` makes this layer perform a no-op operation. `factor=0.0` makes
            the image to be fully grayscale. `factor=1.0` makes the image to be fully
            saturated.
            Values should be between `0.0` and `1.0`. If a tuple is used, a `factor`
            is sampled between the two values for every image augmented.  If a single
            float is used, a value between `0.0` and the passed float is sampled.
            In order to ensure the value is always the same, please pass a tuple with
            two identical floats: `(0.5, 0.5)`.
        seed: Integer. Used to create a random seed.

    Usage:
    ```python
    (images, labels), _ = tf.keras.datasets.cifar10.load_data()
    random_saturation = keras_cv.layers.preprocessing.RandomSaturation()
    augmented_images = random_saturation(images)
    ```
    """

    def __init__(self, factor, seed=None, **kwargs):
        super().__init__(seed=seed, **kwargs)
        self.factor = preprocessing_utils.parse_factor(
            factor,
            min_value=0.0,
            max_value=1.0,
        )
        self.seed = seed

    def get_random_transformation_batch(self, batch_size, **kwargs):
        return self.factor(shape=(batch_size,))

    def augment_ragged_image(self, image, transformation, **kwargs):
        return self.augment_images(
            images=image, transformations=transformation, **kwargs
        )

    def augment_images(self, images, transformations, **kwargs):
        # Convert the factor range from [0, 1] to [0, +inf]. Note that the
        # tf.image.adjust_saturation is trying to apply the following math formula
        # `output_saturation = input_saturation * factor`. We use the following
        # method to the do the mapping.
        # `y = x / (1 - x)`.
        # This will ensure:
        #   y = +inf when x = 1 (full saturation)
        #   y = 1 when x = 0.5 (no augmentation)
        #   y = 0 when x = 0 (full gray scale)

        # Convert the transformation to tensor in case it is a float. When
        # transformation is 1.0, then it will result in to divide by zero error, but
        # it will be handled correctly when it is a one tensor.
<<<<<<< HEAD
        transformation = tf.convert_to_tensor(transformation)
        adjust_factor = transformation / (1 - transformation)
        return tf.image.adjust_saturation(
            image, saturation_factor=adjust_factor
        )
=======
        transformations = tf.convert_to_tensor(transformations)
        adjust_factors = transformations / (1 - transformations)
        adjust_factors = tf.cast(adjust_factors, dtype=images.dtype)

        images = tf.image.rgb_to_hsv(images)
        s_channel = tf.multiply(
            images[..., 1], adjust_factors[..., tf.newaxis, tf.newaxis]
        )
        s_channel = tf.clip_by_value(s_channel, clip_value_min=0.0, clip_value_max=1.0)
        images = tf.stack([images[..., 0], s_channel, images[..., 2]], axis=-1)
        images = tf.image.hsv_to_rgb(images)
        return images
>>>>>>> 34a82e57

    def augment_bounding_boxes(
        self, bounding_boxes, transformation=None, **kwargs
    ):
        return bounding_boxes

    def augment_labels(self, labels, transformations=None, **kwargs):
        return labels

<<<<<<< HEAD
    def augment_segmentation_mask(
        self, segmentation_mask, transformation, **kwargs
    ):
        return segmentation_mask
=======
    def augment_segmentation_masks(self, segmentation_masks, transformations, **kwargs):
        return segmentation_masks
>>>>>>> 34a82e57

    def get_config(self):
        config = {
            "factor": self.factor,
            "seed": self.seed,
        }
        base_config = super().get_config()
        return dict(list(base_config.items()) + list(config.items()))

    @classmethod
    def from_config(cls, config):
        if isinstance(config["factor"], dict):
            config["factor"] = tf.keras.utils.deserialize_keras_object(
                config["factor"]
            )
        return cls(**config)<|MERGE_RESOLUTION|>--- conflicted
+++ resolved
@@ -80,13 +80,6 @@
         # Convert the transformation to tensor in case it is a float. When
         # transformation is 1.0, then it will result in to divide by zero error, but
         # it will be handled correctly when it is a one tensor.
-<<<<<<< HEAD
-        transformation = tf.convert_to_tensor(transformation)
-        adjust_factor = transformation / (1 - transformation)
-        return tf.image.adjust_saturation(
-            image, saturation_factor=adjust_factor
-        )
-=======
         transformations = tf.convert_to_tensor(transformations)
         adjust_factors = transformations / (1 - transformations)
         adjust_factors = tf.cast(adjust_factors, dtype=images.dtype)
@@ -99,7 +92,6 @@
         images = tf.stack([images[..., 0], s_channel, images[..., 2]], axis=-1)
         images = tf.image.hsv_to_rgb(images)
         return images
->>>>>>> 34a82e57
 
     def augment_bounding_boxes(
         self, bounding_boxes, transformation=None, **kwargs
@@ -109,15 +101,8 @@
     def augment_labels(self, labels, transformations=None, **kwargs):
         return labels
 
-<<<<<<< HEAD
-    def augment_segmentation_mask(
-        self, segmentation_mask, transformation, **kwargs
-    ):
-        return segmentation_mask
-=======
     def augment_segmentation_masks(self, segmentation_masks, transformations, **kwargs):
         return segmentation_masks
->>>>>>> 34a82e57
 
     def get_config(self):
         config = {
