# Copyright 2022 The KerasCV Authors
#
# Licensed under the Apache License, Version 2.0 (the "License");
# you may not use this file except in compliance with the License.
# You may obtain a copy of the License at
#
#     https://www.apache.org/licenses/LICENSE-2.0
#
# Unless required by applicable law or agreed to in writing, software
# distributed under the License is distributed on an "AS IS" BASIS,
# WITHOUT WARRANTIES OR CONDITIONS OF ANY KIND, either express or implied.
# See the License for the specific language governing permissions and
# limitations under the License.

from keras_cv.api_export import keras_cv_export
from keras_cv.layers.preprocessing.base_image_augmentation_layer import (
    BaseImageAugmentationLayer,
)


@keras_cv_export("keras_cv.layers.RandomApply")
class RandomApply(BaseImageAugmentationLayer):
    """Apply provided layer to random elements in a batch.

    Args:
        layer: a keras `Layer` or `BaseImageAugmentationLayer`. This layer will
            be applied to randomly chosen samples in a batch. Layer should not
            modify the size of provided inputs.
        rate: controls the frequency of applying the layer. 1.0 means all
            elements in a batch will be modified. 0.0 means no elements will be
            modified. Defaults to `0.5`.
        batchwise: (Optional) bool, whether to pass entire batches to the
            underlying layer. When set to true, only a single random sample is
            drawn to determine if the batch should be passed to the underlying
            layer. This is useful when using `MixUp()`, `CutMix()`, `Mosaic()`,
            etc.
        auto_vectorize: bool, whether to use tf.vectorized_map or tf.map_fn for
<<<<<<< HEAD
            batched input. Setting this to True might give better performance
=======
            batched input. Setting this to `True` might give better performance
>>>>>>> a45e15b0
            but currently doesn't work with XLA. Defaults to `False`.
        seed: integer, controls random behaviour.

    Example usage:
    ```
    # Let's declare an example layer that will set all image pixels to zero.
    zero_out = keras.layers.Lambda(lambda x: {"images": 0 * x["images"]})

    # Create a small batch of random, single-channel, 2x2 images:
    images = tf.random.stateless_uniform(shape=(5, 2, 2, 1), seed=[0, 1])
    print(images[..., 0])
    # <tf.Tensor: shape=(5, 2, 2), dtype=float32, numpy=
    # array([[[0.08216608, 0.40928006],
    #         [0.39318466, 0.3162533 ]],
    #
    #        [[0.34717774, 0.73199546],
    #         [0.56369007, 0.9769211 ]],
    #
    #        [[0.55243933, 0.13101244],
    #         [0.2941643 , 0.5130266 ]],
    #
    #        [[0.38977218, 0.80855536],
    #         [0.6040567 , 0.10502195]],
    #
    #        [[0.51828027, 0.12730157],
    #         [0.288486  , 0.252975  ]]], dtype=float32)>

    # Apply the layer with 50% probability:
    random_apply = RandomApply(layer=zero_out, rate=0.5, seed=1234)
    outputs = random_apply(images)
    print(outputs[..., 0])
    # <tf.Tensor: shape=(5, 2, 2), dtype=float32, numpy=
    # array([[[0.        , 0.        ],
    #         [0.        , 0.        ]],
    #
    #        [[0.34717774, 0.73199546],
    #         [0.56369007, 0.9769211 ]],
    #
    #        [[0.55243933, 0.13101244],
    #         [0.2941643 , 0.5130266 ]],
    #
    #        [[0.38977218, 0.80855536],
    #         [0.6040567 , 0.10502195]],
    #
    #        [[0.        , 0.        ],
    #         [0.        , 0.        ]]], dtype=float32)>

    # We can observe that the layer has been randomly applied to 2 out of 5
    samples.
    ```
    """

    def __init__(
        self,
        layer,
        rate=0.5,
        batchwise=False,
        auto_vectorize=False,
        seed=None,
        **kwargs,
    ):
        super().__init__(seed=seed, **kwargs)

        if not (0 <= rate <= 1.0):
            raise ValueError(
                f"rate must be in range [0, 1]. Received rate: {rate}"
            )

        self._layer = layer
        self._rate = rate
        self.auto_vectorize = auto_vectorize
        self.batchwise = batchwise
        self.seed = seed
        self.built = True

    def _should_augment(self):
        return (
            self._random_generator.random_uniform(shape=()) > 1.0 - self._rate
        )

    def _batch_augment(self, inputs):
        if self.batchwise:
            # batchwise augmentations
            if self._should_augment():
                return self._layer(inputs)
            else:
                return inputs
        # non-batchwise augmentations
        return super()._batch_augment(inputs)

    def _augment(self, inputs):
        if self._should_augment():
            return self._layer(inputs)
        else:
            return inputs

    def get_config(self):
        config = super().get_config()
        config.update(
            {
                "rate": self._rate,
                "layer": self._layer,
                "seed": self.seed,
                "batchwise": self.batchwise,
                "auto_vectorize": self.auto_vectorize,
            }
        )
        return config<|MERGE_RESOLUTION|>--- conflicted
+++ resolved
@@ -35,11 +35,7 @@
             layer. This is useful when using `MixUp()`, `CutMix()`, `Mosaic()`,
             etc.
         auto_vectorize: bool, whether to use tf.vectorized_map or tf.map_fn for
-<<<<<<< HEAD
-            batched input. Setting this to True might give better performance
-=======
             batched input. Setting this to `True` might give better performance
->>>>>>> a45e15b0
             but currently doesn't work with XLA. Defaults to `False`.
         seed: integer, controls random behaviour.
 
