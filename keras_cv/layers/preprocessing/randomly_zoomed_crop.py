--- conflicted
+++ resolved
@@ -13,11 +13,8 @@
 # limitations under the License.
 
 import tensorflow as tf
-<<<<<<< HEAD
 from keras import backend
-=======
 from tensorflow import keras
->>>>>>> f105153c
 
 from keras_cv import core
 from keras_cv.layers.preprocessing.vectorized_base_image_augmentation_layer import (
@@ -32,13 +29,8 @@
 W_AXIS = -2
 
 
-<<<<<<< HEAD
 @tf.keras.utils.register_keras_serializable(package="keras_cv")
 class RandomlyZoomedCrop(VectorizedBaseImageAugmentationLayer):
-=======
-@keras.utils.register_keras_serializable(package="keras_cv")
-class RandomlyZoomedCrop(BaseImageAugmentationLayer):
->>>>>>> f105153c
     """Randomly crops a part of an image and zooms it by a provided amount size.
 
     This implementation takes a distortion-oriented approach, which means the
@@ -195,7 +187,6 @@
 
             return self._format_output(output, meta_data)
 
-<<<<<<< HEAD
     def get_zoomed_crop_matrix(
         self, zooms, offsets, image_height, image_width, name=None
     ):
@@ -243,51 +234,6 @@
                 ],
                 axis=1,
             )
-=======
-    def augment_image(self, image, transformation, **kwargs):
-        image_shape = tf.shape(image)
-
-        height = tf.cast(image_shape[-3], tf.float32)
-        width = tf.cast(image_shape[-2], tf.float32)
-
-        image = tf.expand_dims(image, axis=0)
-        new_height, new_width, height_offset, width_offset = transformation
-
-        transform = RandomlyZoomedCrop._format_transform(
-            [
-                new_width,
-                0.0,
-                width_offset * width,
-                0.0,
-                new_height,
-                height_offset * height,
-                0.0,
-                0.0,
-            ]
-        )
-
-        image = preprocessing.transform(
-            images=image,
-            transforms=transform,
-            output_shape=(self.height, self.width),
-            interpolation=self.interpolation,
-            fill_mode="reflect",
-        )
-
-        return tf.squeeze(image, axis=0)
-
-    @staticmethod
-    def _format_transform(transform):
-        transform = tf.convert_to_tensor(transform, dtype=tf.float32)
-        return transform[tf.newaxis]
-
-    def _resize(self, image):
-        outputs = keras.preprocessing.image.smart_resize(
-            image, (self.height, self.width)
-        )
-        # smart_resize will always output float32, so we need to re-cast.
-        return tf.cast(outputs, self.compute_dtype)
->>>>>>> f105153c
 
     def _check_class_arguments(
         self, height, width, zoom_factor, aspect_ratio_factor
