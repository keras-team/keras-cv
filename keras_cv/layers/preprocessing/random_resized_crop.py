# Copyright 2022 The KerasCV Authors
#
# Licensed under the Apache License, Version 2.0 (the "License");
# you may not use this file except in compliance with the License.
# You may obtain a copy of the License at
#
#     https://www.apache.org/licenses/LICENSE-2.0
#
# Unless required by applicable law or agreed to in writing, software
# distributed under the License is distributed on an "AS IS" BASIS,
# WITHOUT WARRANTIES OR CONDITIONS OF ANY KIND, either express or implied.
# See the License for the specific language governing permissions and
# limitations under the License.
import warnings

import tensorflow as tf

from keras_cv.layers import BaseImageAugmentationLayer
from keras_cv.utils import preprocessing


@tf.keras.utils.register_keras_serializable(package="keras_cv")
class RandomResizedCrop(BaseImageAugmentationLayer):
    """
    Randomly crops a part of an image and resizes it to provided size. 

    Args:
        target_size: A tuple of two integers used as the target size to crop
            images to.
<<<<<<< HEAD
        aspect_ratio_factor: (Optional) A tuple of two floats, a single float or
            `keras_cv.FactorSampler`. Aspect ratio means the ratio of width to
            height of the cropped image. Represents the lower and upper bound
            for the aspect ratio of the cropped image before resizing it to
            `target_size`. Defaults to (3./4., 4./3.).
=======
        aspect_ratio_factor: (Optional) A tuple of two floats. Represents the
            lower and upper bounds for the aspect ratio of the cropped image
            before resizing it to `target_size`. Defaults to (3./4., 4./3.).
>>>>>>> 0f25f7e1
        area_factor: (Optional) A tuple of two floats, a single float or
            `keras_cv.FactorSampler`. Represents the lower and upper bounds for
            the area relative to the original image of the cropped image before
            resizing it to `target_size`. Defaults to (0.08, 1.0).
        seed: (Optional) Integer. Used to create a random seed.
    """
    def __init__(self,
                 target_size,
                 aspect_ratio_factor=(3. / 4., 4. / 3.),
                 area_factor=(0.08, 1.0),
                 seed=None,
                 **kwargs):
        super(RandomResizedCrop, self).__init__(seed=seed, **kwargs)

        self.target_size = target_size
        self.aspect_ratio_factor = aspect_ratio_factor
        self.area_factor = preprocessing.parse_factor(area_factor,
                                                      param_name="area_factor",
                                                      seed=seed)

        self.seed = seed

        if area_factor == 0.0 and aspect_ratio_factor == 0.0:
            warnings.warn(
                "RandomResizedCrop received both `area_factor=0.0` and "
                "`aspect_ratio_factor=0.0`. As a result, the layer will perform no "
                "augmentation.")

    def get_random_transformation(self,
                                  image=None,
                                  label=None,
                                  bounding_box=None):
        area_factor = self.area_factor()
        aspect_ratio = tf.random.uniform((),
                                         minval=self.aspect_ratio_factor[0],
                                         maxval=self.aspect_ratio_factor[1],
                                         dtype=tf.float32)

        new_height = tf.clip_by_value(
            tf.sqrt(area_factor / aspect_ratio), 0.0,
            1.0)  # to avoid unwanted/unintuitive effects
        new_width = tf.clip_by_value(tf.sqrt(area_factor * aspect_ratio), 0.0,
                                     1.0)

        height_offset = tf.random.uniform(
            (),
            minval=tf.minimum(0.0, 1.0 - new_height),
            maxval=tf.maximum(0.0, 1.0 - new_height),
            dtype=tf.float32,
        )

        width_offset = tf.random.uniform(
            (),
            minval=tf.minimum(0.0, 1.0 - new_width),
            maxval=tf.maximum(0.0, 1.0 - new_width),
            dtype=tf.float32,
        )

        y1 = height_offset
        y2 = height_offset + new_height
        x1 = width_offset
        x2 = width_offset + new_width

        return [[y1, x1, y2, x2]]

    def augment_image(self, image, transformation):
        image = tf.expand_dims(image, axis=0)
        boxes = transformation

        # See bit.ly/tf_crop_resize for more details
        augmented_image = tf.image.crop_and_resize(
            image,  # image shape: [B, H, W, C]
            boxes,  # boxes: (1, 4) in this case; represents area
            # to be cropped from the original image
            [0],  # box_indices: maps boxes to images along batch axis
            # [0] since there is only one image
            self.target_size,  # output size
        )

        return tf.squeeze(augmented_image, axis=0)

    def get_config(self):
        config = super().get_config()
        config.update({
            "target_size": self.target_size,
            "area_factor": self.area_factor,
            "aspect_ratio_factor": self.aspect_ratio_factor,
            "seed": self.seed,
        })
        return config<|MERGE_RESOLUTION|>--- conflicted
+++ resolved
@@ -27,17 +27,11 @@
     Args:
         target_size: A tuple of two integers used as the target size to crop
             images to.
-<<<<<<< HEAD
         aspect_ratio_factor: (Optional) A tuple of two floats, a single float or
             `keras_cv.FactorSampler`. Aspect ratio means the ratio of width to
             height of the cropped image. Represents the lower and upper bound
             for the aspect ratio of the cropped image before resizing it to
             `target_size`. Defaults to (3./4., 4./3.).
-=======
-        aspect_ratio_factor: (Optional) A tuple of two floats. Represents the
-            lower and upper bounds for the aspect ratio of the cropped image
-            before resizing it to `target_size`. Defaults to (3./4., 4./3.).
->>>>>>> 0f25f7e1
         area_factor: (Optional) A tuple of two floats, a single float or
             `keras_cv.FactorSampler`. Represents the lower and upper bounds for
             the area relative to the original image of the cropped image before
