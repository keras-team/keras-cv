--- conflicted
+++ resolved
@@ -235,12 +235,8 @@
             dtype=self.compute_dtype,
         )
         boxes_for_mosaic = tf.gather(bounding_boxes, permutation_order[index])
-<<<<<<< HEAD
         if isinstance(boxes_for_mosaic, tf.RaggedTensor):
             boxes_for_mosaic = boxes_for_mosaic.to_tensor(-1, shape=[None, 5])
-=======
-        boxes_for_mosaic = boxes_for_mosaic.to_tensor(-1, shape=[None, 5])
->>>>>>> e61a3527
         # boxes_for_mosaic = boxes_for_mosaic.to_tensor(-1)
         boxes_for_mosaic, rest = tf.split(
             boxes_for_mosaic, [4, boxes_for_mosaic.shape[-1] - 4], axis=-1
@@ -276,12 +272,8 @@
             images=images[index],
             dtype=self.compute_dtype,
         )
-<<<<<<< HEAD
         if isinstance(boxes_for_mosaic, tf.RaggedTensor):
             boxes_for_mosaic = boxes_for_mosaic.to_tensor(-1, shape=[None, 5])
-=======
-        boxes_for_mosaic = boxes_for_mosaic.to_tensor(-1, shape=[None, 5])
->>>>>>> e61a3527
         return boxes_for_mosaic
 
     def _validate_inputs(self, inputs):
