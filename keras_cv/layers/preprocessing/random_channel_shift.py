# Copyright 2022 The KerasCV Authors
#
# Licensed under the Apache License, Version 2.0 (the "License");
# you may not use this file except in compliance with the License.
# You may obtain a copy of the License at
#
#     https://www.apache.org/licenses/LICENSE-2.0
#
# Unless required by applicable law or agreed to in writing, software
# distributed under the License is distributed on an "AS IS" BASIS,
# WITHOUT WARRANTIES OR CONDITIONS OF ANY KIND, either express or implied.
# See the License for the specific language governing permissions and
# limitations under the License.

import tensorflow as tf
from tensorflow import keras

from keras_cv.layers.preprocessing.base_image_augmentation_layer import (
    BaseImageAugmentationLayer,
)
from keras_cv.utils import preprocessing


@keras.utils.register_keras_serializable(package="keras_cv")
class RandomChannelShift(BaseImageAugmentationLayer):
    """Randomly shift values for each channel of the input image(s).

    The input images should have values in the `[0-255]` or `[0-1]` range.

    Input shape:
        3D (unbatched) or 4D (batched) tensor with shape:
        `(..., height, width, channels)`, in `channels_last` format.

    Output shape:
        3D (unbatched) or 4D (batched) tensor with shape:
        `(..., height, width, channels)`, in `channels_last` format.

    Args:
        value_range: The range of values the incoming images will have.
            Represented as a two number tuple written [low, high].
            This is typically either `[0, 1]` or `[0, 255]` depending
            on how your preprocessing pipeline is set up.
        factor: A scalar value, or tuple/list of two floating values in
            the range `[0.0, 1.0]`. If `factor` is a single value, it will
            interpret as equivalent to the tuple `(0.0, factor)`. The `factor`
            will sample between its range for every image to augment.
        channels: integer, the number of channels to shift. Defaults to 3 which
            corresponds to an RGB shift. In some cases, there may ber more or
            less channels.
        seed: Integer. Used to create a random seed.

    Usage:
    ```python
<<<<<<< HEAD
    (images, labels), _ = tf.keras.datasets.cifar10.load_data()
    rgb_shift = keras_cv.layers.RandomChannelShift(value_range=(0, 255),
        factor=0.5)
=======
    (images, labels), _ = keras.datasets.cifar10.load_data()
    rgb_shift = keras_cv.layers.RandomChannelShift(value_range=(0, 255), factor=0.5)
>>>>>>> f086a183
    augmented_images = rgb_shift(images)
    ```
    """

    def __init__(self, value_range, factor, channels=3, seed=None, **kwargs):
        super().__init__(**kwargs, seed=seed)
        self.seed = seed
        self.value_range = value_range
        self.channels = channels
        self.factor = preprocessing.parse_factor(factor, seed=self.seed)

    def get_random_transformation(
        self, image=None, label=None, bounding_boxes=None, **kwargs
    ):
        shifts = []
        for _ in range(self.channels):
            shifts.append(self._get_shift())
        return shifts

    def _get_shift(self):
        invert = preprocessing.random_inversion(self._random_generator)
        return tf.cast(invert * self.factor() * 0.5, dtype=self.compute_dtype)

    def augment_image(self, image, transformation=None, **kwargs):
        image = preprocessing.transform_value_range(
            image, self.value_range, (0, 1), dtype=self.compute_dtype
        )
        unstack_rgb = tf.unstack(image, axis=-1)

        result = []
        for c_i in range(self.channels):
            result.append(unstack_rgb[c_i] + transformation[c_i])

        result = tf.stack(
            result,
            axis=-1,
        )
        result = tf.clip_by_value(result, 0.0, 1.0)
        image = preprocessing.transform_value_range(
            result, (0, 1), self.value_range, dtype=self.compute_dtype
        )
        return image

    def augment_bounding_boxes(self, bounding_boxes, **kwargs):
        return bounding_boxes

    def augment_label(self, label, transformation=None, **kwargs):
        return label

    def augment_segmentation_mask(
        self, segmentation_mask, transformation, **kwargs
    ):
        return segmentation_mask

    def get_config(self):
        config = super().get_config()
        config.update(
            {
                "factor": self.factor,
                "channels": self.channels,
                "value_range": self.value_range,
                "seed": self.seed,
            }
        )
        return config<|MERGE_RESOLUTION|>--- conflicted
+++ resolved
@@ -51,14 +51,9 @@
 
     Usage:
     ```python
-<<<<<<< HEAD
-    (images, labels), _ = tf.keras.datasets.cifar10.load_data()
+    (images, labels), _ = keras.datasets.cifar10.load_data()
     rgb_shift = keras_cv.layers.RandomChannelShift(value_range=(0, 255),
         factor=0.5)
-=======
-    (images, labels), _ = keras.datasets.cifar10.load_data()
-    rgb_shift = keras_cv.layers.RandomChannelShift(value_range=(0, 255), factor=0.5)
->>>>>>> f086a183
     augmented_images = rgb_shift(images)
     ```
     """
