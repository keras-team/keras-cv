--- conflicted
+++ resolved
@@ -27,15 +27,9 @@
 
     Args:
         alpha: Float between 0 and 1. Inverse scale parameter for the gamma
-<<<<<<< HEAD
             distribution. This controls the shape of the distribution from which
-            the smoothing values are sampled. Defaults 1.0, which is a
+            the smoothing values are sampled. Defaults to 1.0, which is a
             recommended value when training an imagenet1k classification model.
-=======
-            distribution. This controls the shape of the distribution from which the
-            smoothing values are sampled. Defaults to 1.0, which is a recommended value
-            when training an imagenet1k classification model.
->>>>>>> 19742636
         seed: Integer. Used to create a random seed.
     References:
        - [CutMix paper]( https://arxiv.org/abs/1905.04899).
