--- conflicted
+++ resolved
@@ -150,18 +150,12 @@
 
         return (
             images,
-<<<<<<< HEAD
             lambda_sample,
             permutation_order,
             random_center_height,
             random_center_width,
             cut_width,
             cut_height,
-=======
-            tf.cast(labels, dtype=self.compute_dtype),
-            lambda_sample,
-            permutation_order,
->>>>>>> b4863780
         )
 
     def _update_labels(self, labels, lambda_sample, permutation_order):
