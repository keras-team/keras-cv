--- conflicted
+++ resolved
@@ -109,13 +109,8 @@
     ```
 
     Note that since the randomness is also a common functionality, this layer
-<<<<<<< HEAD
-    also includes a tf.keras.backend.RandomGenerator, which can be used to
+    also includes a keras.backend.RandomGenerator, which can be used to
     produce the random numbers. The random number generator is stored in the
-=======
-    also includes a keras.backend.RandomGenerator, which can be used to
-    produce the random numbers.  The random number generator is stored in the
->>>>>>> 57b5c1e0
     `self._random_generator` attribute.
     """
 
