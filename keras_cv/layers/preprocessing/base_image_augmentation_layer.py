# Copyright 2022 The KerasCV Authors
#
# Licensed under the Apache License, Version 2.0 (the "License");
# you may not use this file except in compliance with the License.
# You may obtain a copy of the License at
#
#     https://www.apache.org/licenses/LICENSE-2.0
#
# Unless required by applicable law or agreed to in writing, software
# distributed under the License is distributed on an "AS IS" BASIS,
# WITHOUT WARRANTIES OR CONDITIONS OF ANY KIND, either express or implied.
# See the License for the specific language governing permissions and
# limitations under the License.

import tensorflow as tf

from keras_cv.utils import preprocessing

# In order to support both unbatched and batched inputs, the horizontal
# and verticle axis is reverse indexed
H_AXIS = -3
W_AXIS = -2

IMAGES = "images"
LABELS = "labels"
TARGETS = "targets"
BOUNDING_BOXES = "bounding_boxes"
KEYPOINTS = "keypoints"


@tf.keras.utils.register_keras_serializable(package="keras_cv")
class BaseImageAugmentationLayer(tf.keras.__internal__.layers.BaseRandomLayer):
    """Abstract base layer for image augmentaion.

    This layer contains base functionalities for preprocessing layers which
    augment image related data, eg. image and in future, label and bounding
    boxes.  The subclasses could avoid making certain mistakes and reduce code
    duplications.

    This layer requires you to implement one method: `augment_image()`, which
    augments one single image during the training. There are a few additional
    methods that you can implement for added functionality on the layer:

    `augment_label()`, which handles label augmentation if the layer supports
    that.

    `augment_bounding_boxes()`, which handles the bounding box augmentation, if
    the layer supports that.

    `get_random_transformation()`, which should produce a random transformation
    setting. The tranformation object, which could be any type, will be passed
    to `augment_image`, `augment_label` and `augment_bounding_boxes`, to
    coodinate the randomness behavior, eg, in the RandomFlip layer, the image
    and bounding_boxes should be changed in the same way.

    The `call()` method support two formats of inputs:
    1. Single image tensor with 3D (HWC) or 4D (NHWC) format.
    2. A dict of tensors with stable keys. The supported keys are:
      `"images"`, `"labels"` and `"bounding_boxes"` at the moment. We might add
      more keys in future when we support more types of augmentation.

    The output of the `call()` will be in two formats, which will be the same
    structure as the inputs.

    The `call()` will handle the logic detecting the training/inference mode,
    unpack the inputs, forward to the correct function, and pack the output back
    to the same structure as the inputs.

    By default the `call()` method leverages the `tf.vectorized_map()` function.
    Auto-vectorization can be disabled by setting `self.auto_vectorize = False`
    in your `__init__()` method.  When disabled, `call()` instead relies
    on `tf.map_fn()`. For example:

    ```python
    class SubclassLayer(keras_cv.BaseImageAugmentationLayer):
      def __init__(self):
        super().__init__()
        self.auto_vectorize = False
    ```

    Example:

    ```python
    class RandomContrast(keras_cv.BaseImageAugmentationLayer):

      def __init__(self, factor=(0.5, 1.5), **kwargs):
        super().__init__(**kwargs)
        self._factor = factor

      def augment_image(self, image, transformation):
        random_factor = tf.random.uniform([], self._factor[0], self._factor[1])
        mean = tf.math.reduced_mean(inputs, axis=-1, keep_dim=True)
        return (inputs - mean) * random_factor + mean
    ```

    Note that since the randomness is also a common functionnality, this layer
    also includes a tf.keras.backend.RandomGenerator, which can be used to
    produce the random numbers.  The random number generator is stored in the
    `self._random_generator` attribute.
    """
    def __init__(self, seed=None, **kwargs):
        super().__init__(seed=seed, **kwargs)

    @property
    def auto_vectorize(self):
        """Control whether automatic vectorization occurs.

        By default the `call()` method leverages the `tf.vectorized_map()`
        function.  Auto-vectorization can be disabled by setting
        `self.auto_vectorize = False` in your `__init__()` method.  When
        disabled, `call()` instead relies on `tf.map_fn()`. For example:

        ```python
        class SubclassLayer(BaseImageAugmentationLayer):
          def __init__(self):
            super().__init__()
            self.auto_vectorize = False
        ```
        """
        return getattr(self, "_auto_vectorize", True)

    @auto_vectorize.setter
    def auto_vectorize(self, auto_vectorize):
        self._auto_vectorize = auto_vectorize

    @property
    def _map_fn(self):
        if self.auto_vectorize:
            return tf.vectorized_map
        else:
            return tf.map_fn

    def augment_image(self, image, transformation, **kwargs):
        """Augment a single image during training.

        Args:
          image: 3D image input tensor to the layer. Forwarded from
            `layer.call()`.
          transformation: The transformation object produced by
            `get_random_transformation`. Used to coordinate the randomness
            between image, label and bounding box.

        Returns:
          output 3D tensor, which will be forward to `layer.call()`.
        """
        raise NotImplementedError()

    def augment_label(self, label, transformation, **kwargs):
        """Augment a single label during training.

        Args:
          label: 1D label to the layer. Forwarded from `layer.call()`.
          transformation: The transformation object produced by
            `get_random_transformation`. Used to coordinate the randomness
            between image, label and bounding box.

        Returns:
          output 1D tensor, which will be forward to `layer.call()`.
        """
        raise NotImplementedError()

    def augment_target(self, target, transformation, **kwargs):
        """Augment a single target during training.

        Args:
          target: 1D label to the layer. Forwarded from `layer.call()`.
          transformation: The transformation object produced by
            `get_random_transformation`. Used to coordinate the randomness
            between image, label and bounding box.

        Returns:
          output 1D tensor, which will be forward to `layer.call()`.
        """
        return self.augment_label(target, transformation)

    def augment_bounding_boxes(self, bounding_boxes, transformation, **kwargs):
        """Augment bounding boxes for one image during training.

        Args:
          bounding_boxes: 2D bounding boxes to the layer. Forwarded from
            `call()`.
          transformation: The transformation object produced by
            `get_random_transformation`. Used to coordinate the randomness
            between image, label and bounding box.

        Returns:
          output 2D tensor, which will be forward to `layer.call()`.
        """
        raise NotImplementedError()

<<<<<<< HEAD
    @doc_controls.for_subclass_implementers
    def augment_keypoints(self, keypoints, transformation, **kwargs):
        """Augment keypoints for one image during training.

        Args:
          keypoints: 2D keypoints input tensor to the layer. Forwarded from
            `layer.call()`.
          transformation: The transformation object produced by
            `get_random_transformation`. Used to coordinate the randomness
            between image, label and bounding box.

        Returns:
          output 2D tensor, which will be forward to `layer.call()`.
        """
        raise NotImplementedError()

    @doc_controls.for_subclass_implementers
    def get_random_transformation(
        self, image=None, label=None, bounding_boxes=None, keypoints=None
    ):
=======
    def get_random_transformation(self, image=None, label=None, bounding_boxes=None):
>>>>>>> 5a0460e5
        """Produce random transformation config for one single input.

        This is used to produce same randomness between
        image/label/bounding_box.

        Args:
          image: 3D image tensor from inputs.
          label: optional 1D label tensor from inputs.
          bounding_box: optional 2D bounding boxes tensor from inputs.

        Returns:
          Any type of object, which will be forwarded to `augment_image`,
          `augment_label` and `augment_bounding_box` as the `transformation`
          parameter.
        """
        return None

    def call(self, inputs, training=True):
        inputs = self._ensure_inputs_are_compute_dtype(inputs)
        if training:
            inputs, is_dict, use_targets = self._format_inputs(inputs)
            images = inputs[IMAGES]
            if images.shape.rank == 3:
                return self._format_output(self._augment(inputs), is_dict, use_targets)
            elif images.shape.rank == 4:
                return self._format_output(
                    self._batch_augment(inputs), is_dict, use_targets
                )
            else:
                raise ValueError(
                    "Image augmentation layers are expecting inputs to be "
                    "rank 3 (HWC) or 4D (NHWC) tensors. Got shape: "
                    f"{images.shape}"
                )
        else:
            return inputs

    def _augment(self, inputs):
        image = inputs.get(IMAGES, None)
        label = inputs.get(LABELS, None)
        bounding_boxes = inputs.get(BOUNDING_BOXES, None)
        keypoints = inputs.get(KEYPOINTS, None)
        transformation = self.get_random_transformation(
            image=image,
            label=label,
            bounding_boxes=bounding_boxes,
            keypoints=keypoints
        )
        image = self.augment_image(
            image,
            transformation=transformation,
            bounding_boxes=bounding_boxes,
            label=label,
        )
        result = {IMAGES: image}
        if label is not None:
            label = self.augment_target(
                label,
                transformation=transformation,
                bounding_boxes=bounding_boxes,
                image=image,
            )
            result[LABELS] = label
        if bounding_boxes is not None:
            bounding_boxes = self.augment_bounding_boxes(
                bounding_boxes,
                transformation=transformation,
                label=label,
                image=image,
            )
            result[BOUNDING_BOXES] = bounding_boxes
        if keypoints is not None:
            keypoints = self.augment_keypoints(
                keypoints,
                transformation=transformation,
                label=label,
                bounding_boxes=bounding_boxes,
                image=image,
            )
            result[KEYPOINTS] = keypoints

        return result

    def _batch_augment(self, inputs):
        return self._map_fn(self._augment, inputs)

    def _format_inputs(self, inputs):
        if tf.is_tensor(inputs):
            # single image input tensor
            return {IMAGES: inputs}, False, False
        elif isinstance(inputs, dict) and TARGETS in inputs:
            # TODO(scottzhu): Check if it only contains the valid keys
            inputs[LABELS] = inputs[TARGETS]
            del inputs[TARGETS]
            return inputs, True, True
        elif isinstance(inputs, dict):
            return inputs, True, False
        else:
            raise ValueError(
                f"Expect the inputs to be image tensor or dict. Got {inputs}"
            )

    def _format_output(self, output, is_dict, use_targets):
        if not is_dict:
            return output[IMAGES]
        elif use_targets:
            output[TARGETS] = output[LABELS]
            del output[LABELS]
            return output
        else:
            return output

    def _ensure_inputs_are_compute_dtype(self, inputs):
        if isinstance(inputs, dict):
            inputs[IMAGES] = preprocessing.ensure_tensor(
                inputs[IMAGES],
                self.compute_dtype,
            )
        else:
            inputs = preprocessing.ensure_tensor(
                inputs,
                self.compute_dtype,
            )
        return inputs<|MERGE_RESOLUTION|>--- conflicted
+++ resolved
@@ -177,6 +177,8 @@
         """Augment bounding boxes for one image during training.
 
         Args:
+          image: 3D image input tensor to the layer. Forwarded from
+            `layer.call()`.
           bounding_boxes: 2D bounding boxes to the layer. Forwarded from
             `call()`.
           transformation: The transformation object produced by
@@ -188,8 +190,6 @@
         """
         raise NotImplementedError()
 
-<<<<<<< HEAD
-    @doc_controls.for_subclass_implementers
     def augment_keypoints(self, keypoints, transformation, **kwargs):
         """Augment keypoints for one image during training.
 
@@ -205,13 +205,9 @@
         """
         raise NotImplementedError()
 
-    @doc_controls.for_subclass_implementers
     def get_random_transformation(
         self, image=None, label=None, bounding_boxes=None, keypoints=None
     ):
-=======
-    def get_random_transformation(self, image=None, label=None, bounding_boxes=None):
->>>>>>> 5a0460e5
         """Produce random transformation config for one single input.
 
         This is used to produce same randomness between
