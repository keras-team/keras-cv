--- conflicted
+++ resolved
@@ -33,15 +33,9 @@
 USE_TARGETS = "use_targets"
 
 
-<<<<<<< HEAD
-@tf.keras.utils.register_keras_serializable(package="keras_cv")
-class BaseImageAugmentationLayer(tf.keras.__internal__.layers.BaseRandomLayer):
-    """Abstract base layer for image augmentation.
-=======
 @keras.utils.register_keras_serializable(package="keras_cv")
 class BaseImageAugmentationLayer(keras.__internal__.layers.BaseRandomLayer):
-    """Abstract base layer for image augmentaion.
->>>>>>> f086a183
+    """Abstract base layer for image augmentation.
 
     This layer contains base functionalities for preprocessing layers which
     augment image related data, e.g. image and in the future, label and bounding
