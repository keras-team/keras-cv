# Copyright 2022 The KerasCV Authors
#
# Licensed under the Apache License, Version 2.0 (the "License");
# you may not use this file except in compliance with the License.
# You may obtain a copy of the License at
#
#     https://www.apache.org/licenses/LICENSE-2.0
#
# Unless required by applicable law or agreed to in writing, software
# distributed under the License is distributed on an "AS IS" BASIS,
# WITHOUT WARRANTIES OR CONDITIONS OF ANY KIND, either express or implied.
# See the License for the specific language governing permissions and
# limitations under the License.

import tensorflow as tf
from tensorflow import keras

from keras_cv import bounding_box
from keras_cv.utils import preprocessing

# In order to support both unbatched and batched inputs, the horizontal
# and vertical axis is reverse indexed
H_AXIS = -3
W_AXIS = -2

IMAGES = "images"
LABELS = "labels"
TARGETS = "targets"
BOUNDING_BOXES = "bounding_boxes"
KEYPOINTS = "keypoints"
SEGMENTATION_MASKS = "segmentation_masks"
IS_DICT = "is_dict"
USE_TARGETS = "use_targets"


@keras.utils.register_keras_serializable(package="keras_cv")
class BaseImageAugmentationLayer(keras.__internal__.layers.BaseRandomLayer):
    """Abstract base layer for image augmentation.

    This layer contains base functionalities for preprocessing layers which
<<<<<<< HEAD
    augment image related data, e.g. image and in the future, label and bounding
=======
    augment image related data, eg. image and in future, label and bounding
>>>>>>> 19742636
    boxes. The subclasses could avoid making certain mistakes and reduce code
    duplications.

    This layer requires you to implement one method: `augment_image()`, which
    augments one single image during the training. There are a few additional
    methods that you can implement for added functionality on the layer:

    `augment_label()`, which handles label augmentation if the layer supports
    that.

    `augment_bounding_boxes()`, which handles the bounding box augmentation, if
    the layer supports that.

    `get_random_transformation()`, which should produce a random transformation
<<<<<<< HEAD
    setting. The transformation object, which could be any type, will be passed
    to `augment_image`, `augment_label` and `augment_bounding_boxes`, to
    coordinate the randomness behavior, eg, in the RandomFlip layer, the image
=======
    setting. The transformation object, which could be of any type, will be passed
    to `augment_image`, `augment_label` and `augment_bounding_boxes`, to
    coordinate the randomness behaviour, e.g., in the RandomFlip layer, the image
>>>>>>> 19742636
    and bounding_boxes should be changed in the same way.

    The `call()` method supports two formats of inputs:
    1. A single image tensor with shape (height, width, channels) or
       (batch_size, height, width, channels)
    1. A dict of tensors with any of the following keys (note that `"images"`
       must be present):
       * `"images"` - Image Tensor with shape (height, width, channels) or
        (batch_size, height, width, channels)
       * `"labels"` - One-hot encoded classification labels Tensor with shape
        (num_classes) or (batch_size, num_classes)
       * `"bounding_boxes"` - A dictionary with keys:
         * `"boxes"` - Tensor with shape (num_boxes, 4) or (batch_size,
          num_boxes, 4)
         * `"classes"` - Tensor of class labels for boxes with shape (num_boxes,
          num_classes) or (batch_size, num_boxes, num_classes).
       Any other keys included in this dictionary will be ignored and unmodified
       by an augmentation layer.

    The output of the `call()` will be the same structure as the inputs.

    The `call()` will handle the logic detecting the training/inference mode,
    unpack the inputs, forward to the correct function, and pack the output back
    to the same structure as the inputs.

<<<<<<< HEAD
    By default, the `call()` method leverages the `tf.vectorized_map()`
    function. Auto-vectorization can be disabled by setting
    `self.auto_vectorize = False` in your `__init__()` method. When disabled,
    `call()` instead relies on `tf.map_fn()`. For example:
=======
    By default the `call()` method leverages the `tf.vectorized_map()` function.
    Auto-vectorization can be disabled by setting `self.auto_vectorize = False`
    in your `__init__()` method. When disabled, `call()` instead relies
    on `tf.map_fn()`. For example:
>>>>>>> 19742636

    ```python
    class SubclassLayer(keras_cv.BaseImageAugmentationLayer):
      def __init__(self):
        super().__init__()
        self.auto_vectorize = False
    ```

    Example:

    ```python
    class RandomContrast(keras_cv.BaseImageAugmentationLayer):

      def __init__(self, factor=(0.5, 1.5), **kwargs):
        super().__init__(**kwargs)
        self._factor = factor

      def augment_image(self, image, transformation):
        random_factor = tf.random.uniform([], self._factor[0], self._factor[1])
        mean = tf.math.reduced_mean(inputs, axis=-1, keep_dim=True)
        return (inputs - mean) * random_factor + mean
    ```

    Note that since the randomness is also a common functionality, this layer
    also includes a keras.backend.RandomGenerator, which can be used to
    produce the random numbers. The random number generator is stored in the
    `self._random_generator` attribute.
    """

    def __init__(self, seed=None, **kwargs):
        super().__init__(seed=seed, **kwargs)

    @property
    def force_output_ragged_images(self):
        """Control whether to force outputting of ragged images."""
        return getattr(self, "_force_output_ragged_images", False)

    @force_output_ragged_images.setter
    def force_output_ragged_images(self, force_output_ragged_images):
        self._force_output_ragged_images = force_output_ragged_images

    @property
    def force_output_dense_images(self):
        """Control whether to force outputting of dense images."""
        return getattr(self, "_force_output_dense_images", False)

    @force_output_dense_images.setter
    def force_output_dense_images(self, force_output_dense_images):
        self._force_output_dense_images = force_output_dense_images

    @property
    def auto_vectorize(self):
        """Control whether automatic vectorization occurs.

        By default, the `call()` method leverages the `tf.vectorized_map()`
        function. Auto-vectorization can be disabled by setting
        `self.auto_vectorize = False` in your `__init__()` method. When
        disabled, `call()` instead relies on `tf.map_fn()`. For example:

        ```python
        class SubclassLayer(BaseImageAugmentationLayer):
          def __init__(self):
            super().__init__()
            self.auto_vectorize = False
        ```
        """
        return getattr(self, "_auto_vectorize", True)

    @auto_vectorize.setter
    def auto_vectorize(self, auto_vectorize):
        self._auto_vectorize = auto_vectorize

    def compute_image_signature(self, images):
        """Computes the output image signature for the `augment_image()`
        function.

        Must be overridden to return tensors with different shapes than the
        input images. By default, returns either a `tf.RaggedTensorSpec`
        matching the input image spec, or a `tf.TensorSpec` matching the input
        image spec.
        """
        if self.force_output_dense_images:
            return tf.TensorSpec(images.shape[1:], self.compute_dtype)
        if self.force_output_ragged_images or isinstance(
            images, tf.RaggedTensor
        ):
            ragged_spec = tf.RaggedTensorSpec(
                shape=images.shape[1:],
                ragged_rank=1,
                dtype=self.compute_dtype,
            )
            return ragged_spec
        return tf.TensorSpec(images.shape[1:], self.compute_dtype)

    # TODO(lukewood): promote to user facing API if needed
    def _compute_bounding_box_signature(self, bounding_boxes):
        return {
            "boxes": tf.RaggedTensorSpec(
                shape=[None, 4],
                ragged_rank=1,
                dtype=self.compute_dtype,
            ),
            "classes": tf.RaggedTensorSpec(
                shape=[None], dtype=self.compute_dtype
            ),
        }

    # TODO(lukewood): promote to user facing API if needed
    def _compute_keypoints_signature(self, keypoints):
        if isinstance(keypoints, tf.RaggedTensor):
            ragged_spec = tf.RaggedTensorSpec(
                shape=keypoints.shape[1:],
                ragged_rank=1,
                dtype=self.compute_dtype,
            )
            return ragged_spec

        return tf.TensorSpec(
            shape=keypoints.shape[1:],
            dtype=self.compute_dtype,
        )

    # TODO(lukewood): promote to user facing API if needed
    def _compute_target_signature(self, targets):
        return tf.TensorSpec(targets.shape[1:], self.compute_dtype)

    def _compute_output_signature(self, inputs):
        fn_output_signature = {
            IMAGES: self.compute_image_signature(inputs[IMAGES])
        }
        bounding_boxes = inputs.get(BOUNDING_BOXES, None)

        if bounding_boxes is not None:
            fn_output_signature[
                BOUNDING_BOXES
            ] = self._compute_bounding_box_signature(bounding_boxes)

        segmentation_masks = inputs.get(SEGMENTATION_MASKS, None)
        if segmentation_masks is not None:
            fn_output_signature[
                SEGMENTATION_MASKS
            ] = self.compute_image_signature(segmentation_masks)

        keypoints = inputs.get(KEYPOINTS, None)
        if keypoints is not None:
            fn_output_signature[KEYPOINTS] = self._compute_keypoints_signature(
                keypoints
            )

        labels = inputs.get(LABELS, None)
        if labels is not None:
            fn_output_signature[LABELS] = self._compute_target_signature(labels)

        return fn_output_signature

    @staticmethod
    def _any_ragged(inputs):
        if isinstance(inputs[IMAGES], tf.RaggedTensor):
            return True
        if BOUNDING_BOXES in inputs:
            return True
        if KEYPOINTS in inputs:
            return True
        return False

    def _map_fn(self, func, inputs):
        """Returns either tf.map_fn or tf.vectorized_map based on the provided
        inputs.

        Args:
            inputs: dictionary of inputs provided to map_fn.
        """
        if self._any_ragged(inputs) or self.force_output_ragged_images:
            return tf.map_fn(
                func,
                inputs,
                fn_output_signature=self._compute_output_signature(inputs),
            )
        if self.auto_vectorize:
            return tf.vectorized_map(func, inputs)
        return tf.map_fn(func, inputs)

    def augment_image(self, image, transformation, **kwargs):
        """Augment a single image during training.

        Args:
          image: 3D image input tensor to the layer. Forwarded from
            `layer.call()`.
          transformation: The transformation object produced by
            `get_random_transformation`. Used to coordinate the randomness
            between image, label, bounding box, keypoints, and segmentation
            mask.

        Returns:
          output 3D tensor, which will be forward to `layer.call()`.
        """
        raise NotImplementedError()

    def augment_label(self, label, transformation, **kwargs):
        """Augment a single label during training.

        Args:
          label: 1D label to the layer. Forwarded from `layer.call()`.
          transformation: The transformation object produced by
            `get_random_transformation`. Used to coordinate the randomness
            between image, label, bounding box, keypoints, and segmentation
            mask.

        Returns:
          output 1D tensor, which will be forward to `layer.call()`.
        """
        raise NotImplementedError()

    def augment_target(self, target, transformation, **kwargs):
        """Augment a single target during training.

        Args:
          target: 1D label to the layer. Forwarded from `layer.call()`.
          transformation: The transformation object produced by
            `get_random_transformation`. Used to coordinate the randomness
            between image, label, bounding box, keypoints, and segmentation
            mask.

        Returns:
          output 1D tensor, which will be forward to `layer.call()`.
        """
        return self.augment_label(target, transformation)

    def augment_bounding_boxes(self, bounding_boxes, transformation, **kwargs):
        """Augment bounding boxes for one image during training.

        Args:
          bounding_boxes: 2D bounding boxes to the layer. Forwarded from
            `call()`.
          transformation: The transformation object produced by
            `get_random_transformation`. Used to coordinate the randomness
            between image, label, bounding box, keypoints, and segmentation
            mask.

        Returns:
          output 2D tensor, which will be forward to `layer.call()`.
        """
        raise NotImplementedError()

    def augment_keypoints(self, keypoints, transformation, **kwargs):
        """Augment keypoints for one image during training.

        Args:
          keypoints: 2D keypoints input tensor to the layer. Forwarded from
            `layer.call()`.
          transformation: The transformation object produced by
            `get_random_transformation`. Used to coordinate the randomness
            between image, label, bounding box, keypoints, and segmentation
            mask.

        Returns:
          output 2D tensor, which will be forward to `layer.call()`.
        """
        raise NotImplementedError()

    def augment_segmentation_mask(
        self, segmentation_mask, transformation, **kwargs
    ):
        """Augment a single image's segmentation mask during training.

        Args:
          segmentation_mask: 3D segmentation mask input tensor to the layer.
            This should generally have the shape [H, W, 1], or in some cases
            [H, W, C] for multilabeled data. Forwarded from `layer.call()`.
          transformation: The transformation object produced by
            `get_random_transformation`. Used to coordinate the randomness
            between image, label, bounding box, keypoints, and segmentation
            mask.

        Returns:
          output 3D tensor containing the augmented segmentation mask, which
          will be forward to `layer.call()`.
        """
        raise NotImplementedError()

    def get_random_transformation(
        self,
        image=None,
        label=None,
        bounding_boxes=None,
        keypoints=None,
        segmentation_mask=None,
    ):
        """Produce random transformation config for one single input.

        This is used to produce same randomness between
        image/label/bounding_box.

        Args:
          image: 3D image tensor from inputs.
          label: optional 1D label tensor from inputs.
          bounding_boxes: optional 2D bounding boxes tensor from inputs.
          segmentation_mask: optional 3D segmentation mask tensor from inputs.

        Returns:
          Any type of object, which will be forwarded to `augment_image`,
          `augment_label` and `augment_bounding_box` as the `transformation`
          parameter.
        """
        return None

    def call(self, inputs, training=True):
        inputs = self._ensure_inputs_are_compute_dtype(inputs)
        if training:
            inputs, metadata = self._format_inputs(inputs)
            images = inputs[IMAGES]
            if images.shape.rank == 3:
                return self._format_output(self._augment(inputs), metadata)
            elif images.shape.rank == 4:
                return self._format_output(
                    self._batch_augment(inputs), metadata
                )
            else:
                raise ValueError(
                    "Image augmentation layers are expecting inputs to be "
                    "rank 3 (HWC) or 4D (NHWC) tensors. Got shape: "
                    f"{images.shape}"
                )
        else:
            return inputs

    def _augment(self, inputs):
        raw_image = inputs.get(IMAGES, None)
        image = raw_image
        label = inputs.get(LABELS, None)
        bounding_boxes = inputs.get(BOUNDING_BOXES, None)
        keypoints = inputs.get(KEYPOINTS, None)
        segmentation_mask = inputs.get(SEGMENTATION_MASKS, None)

        image_ragged = isinstance(image, tf.RaggedTensor)
        # At this point, the tensor is not actually ragged as we have mapped
        # over the batch axis. This call is required to make `tf.shape()` behave
        # as users subclassing the layer expect.
        if image_ragged:
            image = image.to_tensor()

        transformation = self.get_random_transformation(
            image=image,
            label=label,
            bounding_boxes=bounding_boxes,
            keypoints=keypoints,
            segmentation_mask=segmentation_mask,
        )

        image = self.augment_image(
            image,
            transformation=transformation,
            bounding_boxes=bounding_boxes,
            label=label,
        )

        if (
            image_ragged and not self.force_output_dense_images
        ) or self.force_output_ragged_images:
            image = tf.RaggedTensor.from_tensor(image)

        result = {IMAGES: image}
        if label is not None:
            label = self.augment_target(
                label,
                transformation=transformation,
                bounding_boxes=bounding_boxes,
                image=image,
            )
            result[LABELS] = label

        if bounding_boxes is not None:
            bounding_boxes = bounding_box.to_dense(bounding_boxes)

            bounding_boxes = self.augment_bounding_boxes(
                bounding_boxes,
                transformation=transformation,
                label=label,
                image=raw_image,
            )

            bounding_boxes = bounding_box.to_ragged(bounding_boxes)
            result[BOUNDING_BOXES] = bounding_boxes

        if keypoints is not None:
            keypoints = self.augment_keypoints(
                keypoints,
                transformation=transformation,
                label=label,
                bounding_boxes=bounding_boxes,
                image=image,
            )
            result[KEYPOINTS] = keypoints
        if segmentation_mask is not None:
            segmentation_mask = self.augment_segmentation_mask(
                segmentation_mask,
                transformation=transformation,
            )
            result[SEGMENTATION_MASKS] = segmentation_mask

        # preserve any additional inputs unmodified by this layer.
        for key in inputs.keys() - result.keys():
            result[key] = inputs[key]
        return result

    def _batch_augment(self, inputs):
        return self._map_fn(self._augment, inputs)

    def _format_inputs(self, inputs):
        metadata = {IS_DICT: True, USE_TARGETS: False}
        if tf.is_tensor(inputs):
            # single image input tensor
            metadata[IS_DICT] = False
            inputs = {IMAGES: inputs}
            return inputs, metadata

        if not isinstance(inputs, dict):
            raise ValueError(
                "Expect the inputs to be image tensor or dict. Got "
                f"inputs={inputs}"
            )

        if BOUNDING_BOXES in inputs:
            inputs[BOUNDING_BOXES] = self._format_bounding_boxes(
                inputs[BOUNDING_BOXES]
            )

        if isinstance(inputs, dict) and TARGETS in inputs:
            # TODO(scottzhu): Check if it only contains the valid keys
            inputs[LABELS] = inputs[TARGETS]
            del inputs[TARGETS]
            metadata[USE_TARGETS] = True
            return inputs, metadata

        return inputs, metadata

    def _format_bounding_boxes(self, bounding_boxes):
        # We can't catch the case where this is None, sometimes RaggedTensor
        # drops this dimension
        if "classes" not in bounding_boxes:
            raise ValueError(
                "Bounding boxes are missing class_id. If you would like to pad "
                "the bounding boxes with class_id, use: "
                "`bounding_boxes['classes'] = "
                "tf.ones_like(bounding_boxes['boxes'])`."
            )
        return bounding_boxes

    def _format_output(self, output, metadata):
        if not metadata[IS_DICT]:
            return output[IMAGES]
        elif metadata[USE_TARGETS]:
            output[TARGETS] = output[LABELS]
            del output[LABELS]
        return output

    def _ensure_inputs_are_compute_dtype(self, inputs):
        if not isinstance(inputs, dict):
            return preprocessing.ensure_tensor(
                inputs,
                self.compute_dtype,
            )
        inputs[IMAGES] = preprocessing.ensure_tensor(
            inputs[IMAGES],
            self.compute_dtype,
        )
        if BOUNDING_BOXES in inputs:
            inputs[BOUNDING_BOXES] = bounding_box.ensure_tensor(
                inputs[BOUNDING_BOXES], dtype=self.compute_dtype
            )
        return inputs<|MERGE_RESOLUTION|>--- conflicted
+++ resolved
@@ -38,11 +38,7 @@
     """Abstract base layer for image augmentation.
 
     This layer contains base functionalities for preprocessing layers which
-<<<<<<< HEAD
     augment image related data, e.g. image and in the future, label and bounding
-=======
-    augment image related data, eg. image and in future, label and bounding
->>>>>>> 19742636
     boxes. The subclasses could avoid making certain mistakes and reduce code
     duplications.
 
@@ -57,16 +53,10 @@
     the layer supports that.
 
     `get_random_transformation()`, which should produce a random transformation
-<<<<<<< HEAD
-    setting. The transformation object, which could be any type, will be passed
-    to `augment_image`, `augment_label` and `augment_bounding_boxes`, to
-    coordinate the randomness behavior, eg, in the RandomFlip layer, the image
-=======
-    setting. The transformation object, which could be of any type, will be passed
-    to `augment_image`, `augment_label` and `augment_bounding_boxes`, to
-    coordinate the randomness behaviour, e.g., in the RandomFlip layer, the image
->>>>>>> 19742636
-    and bounding_boxes should be changed in the same way.
+    setting. The transformation object, which could be of any type, will be
+    passed to `augment_image`, `augment_label` and `augment_bounding_boxes`, to
+    coordinate the randomness behaviour, e.g., in the RandomFlip layer, the
+    image and bounding_boxes should be changed in the same way.
 
     The `call()` method supports two formats of inputs:
     1. A single image tensor with shape (height, width, channels) or
@@ -91,17 +81,10 @@
     unpack the inputs, forward to the correct function, and pack the output back
     to the same structure as the inputs.
 
-<<<<<<< HEAD
     By default, the `call()` method leverages the `tf.vectorized_map()`
     function. Auto-vectorization can be disabled by setting
     `self.auto_vectorize = False` in your `__init__()` method. When disabled,
     `call()` instead relies on `tf.map_fn()`. For example:
-=======
-    By default the `call()` method leverages the `tf.vectorized_map()` function.
-    Auto-vectorization can be disabled by setting `self.auto_vectorize = False`
-    in your `__init__()` method. When disabled, `call()` instead relies
-    on `tf.map_fn()`. For example:
->>>>>>> 19742636
 
     ```python
     class SubclassLayer(keras_cv.BaseImageAugmentationLayer):
