# Copyright 2023 The KerasCV Authors
#
# Licensed under the Apache License, Version 2.0 (the "License");
# you may not use this file except in compliance with the License.
# You may obtain a copy of the License at
#
#     https://www.apache.org/licenses/LICENSE-2.0
#
# Unless required by applicable law or agreed to in writing, software
# distributed under the License is distributed on an "AS IS" BASIS,
# WITHOUT WARRANTIES OR CONDITIONS OF ANY KIND, either express or implied.
# See the License for the specific language governing permissions and
# limitations under the License.

import tensorflow as tf

from keras_cv.layers.preprocessing.vectorized_base_image_augmentation_layer import (
    VectorizedBaseImageAugmentationLayer,
)
from keras_cv.utils import preprocessing as preprocessing_utils


@tf.keras.utils.register_keras_serializable(package="keras_cv")
class RandomBrightness(VectorizedBaseImageAugmentationLayer):
    """A preprocessing layer which randomly adjusts brightness during training.
    This layer will randomly increase/reduce the brightness for the input RGB
    images.

    At inference time, the output will be identical to the input.
    Call the layer with `training=True` to adjust the brightness of the input.

    Note that different brightness adjustment factors
    will be apply to each the images in the batch.

    Args:
      factor: Float or a list/tuple of 2 floats between -1.0 and 1.0. The
        factor is used to determine the lower bound and upper bound of the
        brightness adjustment. A float value will be chosen randomly between
        the limits. When -1.0 is chosen, the output image will be black, and
        when 1.0 is chosen, the image will be fully white. When only one float
        is provided, eg, 0.2, then -0.2 will be used for lower bound and 0.2
        will be used for upper bound.
      value_range: Optional list/tuple of 2 floats for the lower and upper limit
        of the values of the input data. Defaults to [0.0, 255.0]. Can be
        changed to e.g. [0.0, 1.0] if the image input has been scaled before
        this layer.  The brightness adjustment will be scaled to this range, and
        the output values will be clipped to this range.
      seed: optional integer, for fixed RNG behavior.
    Inputs: 3D (HWC) or 4D (NHWC) tensor, with float or int dtype. Input pixel
      values can be of any range (e.g. `[0., 1.)` or `[0, 255]`)
    Output: 3D (HWC) or 4D (NHWC) tensor with brightness adjusted based on the
      `factor`. By default, the layer will output floats. The output value will
      be clipped to the range `[0, 255]`, the valid range of RGB colors, and
      rescaled based on the `value_range` if needed.

    Usage:
    ```python
    (images, labels), _ = tf.keras.datasets.cifar10.load_data()
    random_brightness = keras_cv.layers.preprocessing.RandomBrightness()
    augmented_images = random_brightness(images)
    ```
    """

    def __init__(self, factor, value_range=(0, 255), seed=None, **kwargs):
        super().__init__(seed=seed, force_generator=True, **kwargs)
        if isinstance(factor, float) or isinstance(factor, int):
            factor = (-factor, factor)
<<<<<<< HEAD
        self.factor = preprocessing.parse_factor(
=======
        self.factor = preprocessing_utils.parse_factor(
>>>>>>> 34a82e57
            factor, min_value=-1, max_value=1
        )
        self.value_range = value_range
        self.seed = seed

<<<<<<< HEAD
    def augment_image(self, image, transformation, **kwargs):
        return self._brightness_adjust(image, transformation)

    def augment_label(self, label, transformation, **kwargs):
        return label

    def augment_segmentation_mask(
        self, segmentation_mask, transformation, **kwargs
    ):
        return segmentation_mask

    def augment_bounding_boxes(
        self, bounding_boxes, transformation=None, **kwargs
    ):
        return bounding_boxes

    def get_random_transformation(self, **kwargs):
        rgb_delta_shape = (1, 1, 1)
        random_rgb_delta = self.factor(shape=rgb_delta_shape)
        random_rgb_delta = random_rgb_delta * (
=======
    def get_random_transformation_batch(self, batch_size, **kwargs):
        rgb_delta_shape = (batch_size, 1, 1, 1)
        random_rgb_deltas = self.factor(shape=rgb_delta_shape)
        random_rgb_deltas = random_rgb_deltas * (
>>>>>>> 34a82e57
            self.value_range[1] - self.value_range[0]
        )
        return random_rgb_deltas

    def augment_ragged_image(self, image, transformation, **kwargs):
        return self.augment_images(
            images=image, transformations=transformation, **kwargs
        )

    def augment_images(self, images, transformations, **kwargs):
        rank = images.shape.rank
        if rank != 4:
            raise ValueError(
                "Expected the input image to be rank 4. Got "
                f"inputs.shape = {images.shape}"
            )
        rgb_deltas = tf.cast(transformations, images.dtype)
        images += rgb_deltas
        return tf.clip_by_value(images, self.value_range[0], self.value_range[1])

    def augment_labels(self, labels, transformations, **kwargs):
        return labels

    def augment_segmentation_masks(self, segmentation_masks, transformations, **kwargs):
        return segmentation_masks

    def augment_bounding_boxes(self, bounding_boxes, transformations, **kwargs):
        return bounding_boxes

    def get_config(self):
        config = {
            "factor": self.factor,
            "value_range": self.value_range,
            "seed": self.seed,
        }
        base_config = super().get_config()
        return dict(list(base_config.items()) + list(config.items()))

    @classmethod
    def from_config(cls, config):
        if isinstance(config["factor"], dict):
            config["factor"] = tf.keras.utils.deserialize_keras_object(config["factor"])
        return cls(**config)<|MERGE_RESOLUTION|>--- conflicted
+++ resolved
@@ -65,43 +65,16 @@
         super().__init__(seed=seed, force_generator=True, **kwargs)
         if isinstance(factor, float) or isinstance(factor, int):
             factor = (-factor, factor)
-<<<<<<< HEAD
-        self.factor = preprocessing.parse_factor(
-=======
         self.factor = preprocessing_utils.parse_factor(
->>>>>>> 34a82e57
             factor, min_value=-1, max_value=1
         )
         self.value_range = value_range
         self.seed = seed
 
-<<<<<<< HEAD
-    def augment_image(self, image, transformation, **kwargs):
-        return self._brightness_adjust(image, transformation)
-
-    def augment_label(self, label, transformation, **kwargs):
-        return label
-
-    def augment_segmentation_mask(
-        self, segmentation_mask, transformation, **kwargs
-    ):
-        return segmentation_mask
-
-    def augment_bounding_boxes(
-        self, bounding_boxes, transformation=None, **kwargs
-    ):
-        return bounding_boxes
-
-    def get_random_transformation(self, **kwargs):
-        rgb_delta_shape = (1, 1, 1)
-        random_rgb_delta = self.factor(shape=rgb_delta_shape)
-        random_rgb_delta = random_rgb_delta * (
-=======
     def get_random_transformation_batch(self, batch_size, **kwargs):
         rgb_delta_shape = (batch_size, 1, 1, 1)
         random_rgb_deltas = self.factor(shape=rgb_delta_shape)
         random_rgb_deltas = random_rgb_deltas * (
->>>>>>> 34a82e57
             self.value_range[1] - self.value_range[0]
         )
         return random_rgb_deltas
