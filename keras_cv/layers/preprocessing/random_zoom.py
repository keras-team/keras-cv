--- conflicted
+++ resolved
@@ -55,11 +55,7 @@
         zooming out between 20% to 30%. `width_factor=(-0.3, -0.2)` result in an
         output zooming in between 20% to 30%. When set to `None`, i.e., zooming
         vertical and horizontal directions by preserving the aspect ratio. If
-<<<<<<< HEAD
-        height_factor=0 and width_factor=None, it would result in images with
-=======
         `height_factor=0 and width_factor=None`, it would result in images with
->>>>>>> a45e15b0
         no zoom at all. Defaults to `None`.
       fill_mode: Points outside the boundaries of the input are filled according
         to the given mode (one of `{"constant", "reflect", "wrap", "nearest"}`).
