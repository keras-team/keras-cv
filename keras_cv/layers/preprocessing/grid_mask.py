# Copyright 2022 The KerasCV Authors
#
# Licensed under the Apache License, Version 2.0 (the "License");
# you may not use this file except in compliance with the License.
# You may obtain a copy of the License at
#
#     https://www.apache.org/licenses/LICENSE-2.0
#
# Unless required by applicable law or agreed to in writing, software
# distributed under the License is distributed on an "AS IS" BASIS,
# WITHOUT WARRANTIES OR CONDITIONS OF ANY KIND, either express or implied.
# See the License for the specific language governing permissions and
# limitations under the License.

import tensorflow as tf

from keras_cv import core
from keras_cv import layers as cv_layers
from keras_cv.api_export import keras_cv_export
from keras_cv.layers.preprocessing.base_image_augmentation_layer import (
    BaseImageAugmentationLayer,
)
from keras_cv.utils import fill_utils
from keras_cv.utils import preprocessing


def _center_crop(mask, width, height):
    masks_shape = tf.shape(mask)
    h_diff = masks_shape[0] - height
    w_diff = masks_shape[1] - width

    h_start = tf.cast(h_diff / 2, tf.int32)
    w_start = tf.cast(w_diff / 2, tf.int32)
    return tf.image.crop_to_bounding_box(mask, h_start, w_start, height, width)


@keras_cv_export("keras_cv.layers.GridMask")
class GridMask(BaseImageAugmentationLayer):
    """GridMask class for grid-mask augmentation.


    Input shape:
        Int or float tensor with values in the range [0, 255].
        3D (unbatched) or 4D (batched) tensor with shape:
        `(..., height, width, channels)`, in `"channels_last"` format
    Output shape:
        3D (unbatched) or 4D (batched) tensor with shape:
        `(..., height, width, channels)`, in `"channels_last"` format

    Args:
        ratio_factor: A float, tuple of two floats, or `keras_cv.FactorSampler`.
            Ratio determines the ratio from spacings to grid masks.
            Lower values make the grid
            size smaller, and higher values make the grid mask large.
            Floats should be in the range [0, 1]. 0.5 indicates that grid and
            spacing will be of equal size. To always use the same value, pass a
            `keras_cv.ConstantFactorSampler()`.
            Defaults to `(0, 0.5)`.
        rotation_factor:
            The rotation_factor will be used to randomly rotate the grid_mask
            during training. Default to 0.1, which results in an output rotating
            by a random amount in the range [-10% * 2pi, 10% * 2pi].

            A float represented as fraction of 2 Pi, or a tuple of size 2
            representing lower and upper bound for rotating clockwise and
            counter-clockwise. A positive values means rotating counter
            clock-wise, while a negative value means clock-wise. When
            represented as a single float, this value is used for both the upper
            and lower bound. For instance, factor=(-0.2, 0.3) results in an
            output rotation by a random amount in the range [-20% * 2pi,
            30% * 2pi]. factor=0.2 results in an output rotating by a random
            amount in the range [-20% * 2pi, 20% * 2pi].

        fill_mode: Pixels inside the gridblock are filled according to the given
            mode (one of `{"constant", "gaussian_noise"}`).
            - *constant*: Pixels are filled with the same constant value.
            - *gaussian_noise*: Pixels are filled with random gaussian noise.
<<<<<<< HEAD
            Defaults to "constant".
=======
            Defaults to `"constant"`.
>>>>>>> a45e15b0
        fill_value: an integer represents of value to be filled inside the
            gridblock when `fill_mode="constant"`. Valid integer range
            [0 to 255]
        seed: Integer. Used to create a random seed.

    Usage:
    ```python
    (images, labels), _ = keras.datasets.cifar10.load_data()
    random_gridmask = keras_cv.layers.preprocessing.GridMask()
    augmented_images = random_gridmask(images)
    ```

    References:
        - [GridMask paper](https://arxiv.org/abs/2001.04086)
    """

    def __init__(
        self,
        ratio_factor=(0, 0.5),
        rotation_factor=0.15,
        fill_mode="constant",
        fill_value=0.0,
        seed=None,
        **kwargs,
    ):
        super().__init__(seed=seed, **kwargs)
        self.ratio_factor = preprocessing.parse_factor(
            ratio_factor, param_name="ratio_factor"
        )

        if isinstance(rotation_factor, core.FactorSampler):
            raise ValueError(
                "Currently `GridMask.rotation_factor` does not support the "
                "`FactorSampler` API. This will be supported in the next Keras "
                "release. For now, please pass a float for the "
                "`rotation_factor` argument."
            )

        self.fill_mode = fill_mode
        self.fill_value = fill_value
        self.rotation_factor = rotation_factor
        self.random_rotate = cv_layers.RandomRotation(
            factor=rotation_factor,
            fill_mode="constant",
            fill_value=0.0,
            seed=seed,
        )
        self.auto_vectorize = False
        self._check_parameter_values()
        self.seed = seed

    def _check_parameter_values(self):
        fill_mode, fill_value = self.fill_mode, self.fill_value

        if fill_value not in range(0, 256):
            raise ValueError(
                f"fill_value should be in the range [0, 255]. Got {fill_value}"
            )

        if fill_mode not in ["constant", "gaussian_noise", "random"]:
            raise ValueError(
                '`fill_mode` should be "constant", '
                f'"gaussian_noise", or "random". Got `fill_mode`={fill_mode}'
            )

    def get_random_transformation(
        self, image=None, label=None, bounding_boxes=None, **kwargs
    ):
        ratio = self.ratio_factor()

        # compute grid mask
        input_shape = tf.shape(image)
        mask = self._compute_grid_mask(input_shape, ratio=ratio)

        # convert mask to single-channel image
        mask = tf.cast(mask, tf.float32)
        mask = tf.expand_dims(mask, axis=-1)

        # randomly rotate mask
        mask = self.random_rotate(mask)

        # compute fill
        if self.fill_mode == "constant":
            fill_value = tf.fill(input_shape, self.fill_value)
            fill_value = tf.cast(fill_value, dtype=self.compute_dtype)
        else:
            # gaussian noise
            fill_value = self._random_generator.random_normal(
                shape=input_shape, dtype=self.compute_dtype
            )

        return mask, fill_value

    def _compute_grid_mask(self, input_shape, ratio):
        height = tf.cast(input_shape[0], tf.float32)
        width = tf.cast(input_shape[1], tf.float32)

        # mask side length
        input_diagonal_len = tf.sqrt(tf.square(width) + tf.square(height))
        mask_side_len = tf.math.ceil(input_diagonal_len)

        # grid unit size
        unit_size = self._random_generator.random_uniform(
            shape=(),
            minval=tf.math.minimum(height * 0.5, width * 0.3),
            maxval=tf.math.maximum(height * 0.5, width * 0.3) + 1,
            dtype=tf.float32,
        )
        rectangle_side_len = tf.cast((ratio) * unit_size, tf.float32)

        # sample x and y offset for grid units randomly between 0 and unit_size
        delta_x = self._random_generator.random_uniform(
            shape=(), minval=0.0, maxval=unit_size, dtype=tf.float32
        )
        delta_y = self._random_generator.random_uniform(
            shape=(), minval=0.0, maxval=unit_size, dtype=tf.float32
        )

        # grid size (number of diagonal units in grid)
        grid_size = mask_side_len // unit_size + 1
        grid_size_range = tf.range(1, grid_size + 1)

        # diagonal corner coordinates
        unit_size_range = grid_size_range * unit_size
        x1 = unit_size_range - delta_x
        x0 = x1 - rectangle_side_len
        y1 = unit_size_range - delta_y
        y0 = y1 - rectangle_side_len

        # compute grid coordinates
        x0, y0 = tf.meshgrid(x0, y0)
        x1, y1 = tf.meshgrid(x1, y1)

        # flatten mesh grid
        x0 = tf.reshape(x0, [-1])
        y0 = tf.reshape(y0, [-1])
        x1 = tf.reshape(x1, [-1])
        y1 = tf.reshape(y1, [-1])

        # convert coordinates to mask
        corners = tf.stack([x0, y0, x1, y1], axis=-1)
        mask_side_len = tf.cast(mask_side_len, tf.int32)
        rectangle_masks = fill_utils.corners_to_mask(
            corners, mask_shape=(mask_side_len, mask_side_len)
        )
        grid_mask = tf.reduce_any(rectangle_masks, axis=0)

        return grid_mask

    def augment_image(self, image, transformation=None, **kwargs):
        mask, fill_value = transformation
        input_shape = tf.shape(image)

        # center crop mask
        input_height = input_shape[0]
        input_width = input_shape[1]
        mask = _center_crop(mask, input_width, input_height)

        # convert back to boolean mask
        mask = tf.cast(mask, tf.bool)

        return tf.where(mask, fill_value, image)

    def augment_bounding_boxes(self, bounding_boxes, **kwargs):
        return bounding_boxes

    def augment_label(self, label, transformation=None, **kwargs):
        return label

    def augment_segmentation_mask(
        self, segmentation_mask, transformation, **kwargs
    ):
        return segmentation_mask

    def get_config(self):
        config = {
            "ratio_factor": self.ratio_factor,
            "rotation_factor": self.rotation_factor,
            "fill_mode": self.fill_mode,
            "fill_value": self.fill_value,
            "seed": self.seed,
        }
        base_config = super().get_config()
        return dict(list(base_config.items()) + list(config.items()))<|MERGE_RESOLUTION|>--- conflicted
+++ resolved
@@ -75,11 +75,7 @@
             mode (one of `{"constant", "gaussian_noise"}`).
             - *constant*: Pixels are filled with the same constant value.
             - *gaussian_noise*: Pixels are filled with random gaussian noise.
-<<<<<<< HEAD
-            Defaults to "constant".
-=======
             Defaults to `"constant"`.
->>>>>>> a45e15b0
         fill_value: an integer represents of value to be filled inside the
             gridblock when `fill_mode="constant"`. Valid integer range
             [0 to 255]
