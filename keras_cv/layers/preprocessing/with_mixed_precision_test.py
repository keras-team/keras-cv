--- conflicted
+++ resolved
@@ -114,26 +114,20 @@
         },
     ),
     (
-<<<<<<< HEAD
-=======
         "RandomZoom",
         layers.RandomZoom,
         {"height_factor": 0.2, "width_factor": 0.5},
     ),
     (
->>>>>>> 4dcc8160
         "RandomCrop",
         layers.RandomCrop,
         {"height": 224, "width": 224},
     ),
-<<<<<<< HEAD
-=======
     (
         "RandomZoom",
         layers.RandomZoom,
         {"height_factor": 0.2, "width_factor": 0.5},
     ),
->>>>>>> 4dcc8160
 ]
 
 NO_CPU_FP16_KERNEL_LAYERS = [
