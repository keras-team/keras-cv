# Copyright 2022 The KerasCV Authors
#
# Licensed under the Apache License, Version 2.0 (the "License");
# you may not use this file except in compliance with the License.
# You may obtain a copy of the License at
#
#     https://www.apache.org/licenses/LICENSE-2.0
#
# Unless required by applicable law or agreed to in writing, software
# distributed under the License is distributed on an "AS IS" BASIS,
# WITHOUT WARRANTIES OR CONDITIONS OF ANY KIND, either express or implied.
# See the License for the specific language governing permissions and
# limitations under the License.

from typing import Any
from typing import List
from typing import Mapping

from keras_cv.api_export import keras_cv_export
from keras_cv.backend import keras
from keras_cv.backend import ops
from keras_cv.backend.config import multi_backend


@keras_cv_export("keras_cv.layers.SpatialPyramidPooling")
class SpatialPyramidPooling(keras.layers.Layer):
    """Implements the Atrous Spatial Pyramid Pooling.

    References:
        [Rethinking Atrous Convolution for Semantic Image Segmentation](https://arxiv.org/pdf/1706.05587.pdf)
        [Encoder-Decoder with Atrous Separable Convolution for Semantic Image Segmentation](https://arxiv.org/pdf/1802.02611.pdf)

    inp = keras.layers.Input((384, 384, 3))
    backbone = keras.applications.EfficientNetB0(
        input_tensor=inp,
        include_top=False)
    output = backbone(inp)
    output = keras_cv.layers.SpatialPyramidPooling(
        dilation_rates=[6, 12, 18])(output)

    # output[4].shape = [None, 16, 16, 256]
    """  # noqa: E501

    def __init__(
        self,
        dilation_rates: List[int],
        num_channels: int = 256,
        activation: str = "relu",
        dropout: float = 0.0,
        **kwargs,
    ):
        """Initializes an Atrous Spatial Pyramid Pooling layer.

        Args:
            dilation_rates: A `list` of integers for parallel dilated conv.
                Usually a sample choice of rates are [6, 12, 18].
            num_channels: An `int` number of output channels. Defaults to `256`.
<<<<<<< HEAD
            activation: A `str` activation to be used. Defaults to 'relu'.
=======
            activation: A `str` activation to be used. Defaults to `"relu"`.
>>>>>>> a45e15b0
            dropout: A `float` for the dropout rate of the final projection
                output after the activations and batch norm. 0.0
                means no dropout is applied to the output.
                Defaults to `0.0`.
            **kwargs: Additional keyword arguments to be passed.
        """
        super().__init__(**kwargs)
        self.dilation_rates = dilation_rates
        self.num_channels = num_channels
        self.activation = activation
        self.dropout = dropout
        # TODO(ianstenbit): Remove this once TF 2.14 is released which adds
        # XLA support for resizing with bilinear interpolation.
        if multi_backend() and keras.backend.backend() == "tensorflow":
            self.supports_jit = False

    def build(self, input_shape):
        channels = input_shape[3]

        # This is the parallel networks that process the input features with
        # different dilation rates. The output from each channel will be merged
        # together and feed to the output.
        self.aspp_parallel_channels = []

        # Channel1 with Conv2D and 1x1 kernel size.
        conv_sequential = keras.Sequential(
            [
                keras.layers.Conv2D(
                    filters=self.num_channels,
                    kernel_size=(1, 1),
                    use_bias=False,
                ),
                keras.layers.BatchNormalization(),
                keras.layers.Activation(self.activation),
            ]
        )
        self.aspp_parallel_channels.append(conv_sequential)

        # Channel 2 and afterwards are based on self.dilation_rates, and each of
        # them will have conv2D with 3x3 kernel size.
        for dilation_rate in self.dilation_rates:
            conv_sequential = keras.Sequential(
                [
                    keras.layers.Conv2D(
                        filters=self.num_channels,
                        kernel_size=(3, 3),
                        padding="same",
                        dilation_rate=dilation_rate,
                        use_bias=False,
                    ),
                    keras.layers.BatchNormalization(),
                    keras.layers.Activation(self.activation),
                ]
            )
            self.aspp_parallel_channels.append(conv_sequential)

        # Last channel is the global average pooling with conv2D 1x1 kernel.
        pool_sequential = keras.Sequential(
            [
                keras.layers.GlobalAveragePooling2D(),
                keras.layers.Reshape((1, 1, channels)),
                keras.layers.Conv2D(
                    filters=self.num_channels,
                    kernel_size=(1, 1),
                    use_bias=False,
                ),
                keras.layers.BatchNormalization(),
                keras.layers.Activation(self.activation),
            ]
        )
        self.aspp_parallel_channels.append(pool_sequential)

        # Final projection layers
        self.projection = keras.Sequential(
            [
                keras.layers.Conv2D(
                    filters=self.num_channels,
                    kernel_size=(1, 1),
                    use_bias=False,
                ),
                keras.layers.BatchNormalization(),
                keras.layers.Activation(self.activation),
                keras.layers.Dropout(rate=self.dropout),
            ],
        )

    def call(self, inputs, training=None):
        """Calls the Atrous Spatial Pyramid Pooling layer on an input.

        Args:
          inputs: A tensor of shape [batch, height, width, channels]

        Returns:
          A tensor of shape [batch, height, width, num_channels]
        """
        result = []

        for channel in self.aspp_parallel_channels:
            temp = ops.cast(channel(inputs, training=training), inputs.dtype)
            result.append(temp)

        result[-1] = keras.layers.Resizing(
            inputs.shape[1], inputs.shape[2], interpolation="bilinear"
        )(result[-1])

        result = ops.concatenate(result, axis=-1)
        result = self.projection(result, training=training)
        return result

    def compute_output_shape(self, input_shape):
        return tuple(input_shape[:-1]) + (self.num_channels,)

    def get_config(self) -> Mapping[str, Any]:
        config = {
            "dilation_rates": self.dilation_rates,
            "num_channels": self.num_channels,
            "activation": self.activation,
            "dropout": self.dropout,
        }
        base_config = super().get_config()
        return dict(list(base_config.items()) + list(config.items()))<|MERGE_RESOLUTION|>--- conflicted
+++ resolved
@@ -55,11 +55,7 @@
             dilation_rates: A `list` of integers for parallel dilated conv.
                 Usually a sample choice of rates are [6, 12, 18].
             num_channels: An `int` number of output channels. Defaults to `256`.
-<<<<<<< HEAD
-            activation: A `str` activation to be used. Defaults to 'relu'.
-=======
             activation: A `str` activation to be used. Defaults to `"relu"`.
->>>>>>> a45e15b0
             dropout: A `float` for the dropout rate of the final projection
                 output after the activations and batch norm. 0.0
                 means no dropout is applied to the output.
