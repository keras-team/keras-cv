--- conflicted
+++ resolved
@@ -24,16 +24,10 @@
 from keras_cv.utils import target_gather
 
 
-<<<<<<< HEAD
-@tf.keras.utils.register_keras_serializable(package="keras_cv")
-class _RpnLabelEncoder(tf.keras.layers.Layer):
+@keras.utils.register_keras_serializable(package="keras_cv")
+class _RpnLabelEncoder(keras.layers.Layer):
     """Transforms the raw labels into training targets for region proposal
     network (RPN).
-=======
-@keras.utils.register_keras_serializable(package="keras_cv")
-class _RpnLabelEncoder(keras.layers.Layer):
-    """Transforms the raw labels into training targets for region proposal network (RPN).
->>>>>>> f086a183
 
     # TODO(tanzhenyu): consider unifying with _ROISampler.
     This is different from _ROISampler for a couple of reasons:
