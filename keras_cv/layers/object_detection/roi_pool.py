# Copyright 2022 The KerasCV Authors
#
# Licensed under the Apache License, Version 2.0 (the "License");
# you may not use this file except in compliance with the License.
# You may obtain a copy of the License at
#
#     https://www.apache.org/licenses/LICENSE-2.0
#
# Unless required by applicable law or agreed to in writing, software
# distributed under the License is distributed on an "AS IS" BASIS,
# WITHOUT WARRANTIES OR CONDITIONS OF ANY KIND, either express or implied.
# See the License for the specific language governing permissions and
# limitations under the License.


from keras_cv import bounding_box
from keras_cv.api_export import keras_cv_export
from keras_cv.backend import keras
from keras_cv.backend import ops


@keras_cv_export("keras_cv.layers.ROIPooler")
class ROIPooler(keras.layers.Layer):
    """
    Pooling feature map of dynamic shape into region of interest (ROI) of fixed
    shape.

    Mainly used in Region CNN (RCNN) networks. This works for a single-level
    input feature map.

    This layer splits the feature map into [target_size[0], target_size[1]]
    areas, and performs max pooling for each area. The area coordinates will be
    quantized.

    Args:
        bounding_box_format: a case-insensitive string.
            For detailed information on the supported format, see the
            [KerasCV bounding box documentation](https://keras.io/api/keras_cv/bounding_box/formats/).
        target_size: List or Tuple of 2 integers of the pooled shape
        image_shape: List of Tuple of 3 integers, or `TensorShape` of the input
            image shape.

    Usage:
    ```python
    feature_map = tf.random.normal([2, 16, 16, 512])
    roi_pooler = ROIPooler(bounding_box_format="yxyx", target_size=[7, 7],
      image_shape=[224, 224, 3])
    rois = tf.constant([[[15., 30., 25., 45.]], [[22., 1., 30., 32.]]])
    pooled_feature_map = roi_pooler(feature_map, rois)
    ```
    """  # noqa: E501

    def __init__(
        self,
        bounding_box_format,
        # TODO(consolidate size vs shape for KPL and here)
        target_size,
        image_shape,
        **kwargs,
    ):
        if not isinstance(target_size, (tuple, list)):
            raise ValueError(
                "Expected `target_size` to be tuple or list, got "
                f"{type(target_size)}"
            )
        if len(target_size) != 2:
            raise ValueError(
                f"Expected `target_size` to be size 2, got {len(target_size)}"
            )
        if (
            image_shape[0] is None
            or image_shape[1] is None
            or image_shape[2] is None
        ):
            raise ValueError(
                f"`image_shape` cannot have dynamic shape, got {image_shape}"
            )
        super().__init__(**kwargs)
        self.bounding_box_format = bounding_box_format
        self.target_height = target_size[0]
        self.target_width = target_size[1]
        self.image_shape = image_shape
        self.built = True

    def call(self, feature_map, rois):
        """
        Args:
          feature_map: [batch_size, H, W, C] float Tensor, the feature map
            extracted from image.
          rois: [batch_size, N, 4] float Tensor, the region of interests to be
            pooled.
        Returns:
          pooled_feature_map: [batch_size, N, target_size, C] float Tensor
        """
        # convert to relative format given feature map shape != image shape
        rois = bounding_box.convert_format(
            rois,
            source=self.bounding_box_format,
            target="rel_yxyx",
            image_shape=self.image_shape,
        )
        pooled_feature_map = ops.vectorized_map(
            self._pool_single_sample, (feature_map, rois)
        )
        return pooled_feature_map

    def _pool_single_sample(self, args):
        """
        Args: tuple of
          feature_map: [H, W, C] float Tensor
          rois: [N, 4] float Tensor
        Returns:
          pooled_feature_map: [N, target_height, target_width, C] float Tensor
        """
        feature_map, rois = args
<<<<<<< HEAD
        num_rois = ops.shape(rois)[0]
        height, width, channel = ops.shape(feature_map)
=======
        num_rois = rois.get_shape().as_list()[0]
        height, width, channel = feature_map.get_shape().as_list()
        regions = []
>>>>>>> 9207602d
        # TODO (consider vectorize it for better performance)
        for n in range(num_rois):
            # [4]
            roi = rois[n, :]
            y_start = height * roi[0]
            x_start = width * roi[1]
            region_height = height * (roi[2] - roi[0])
            region_width = width * (roi[3] - roi[1])
            h_step = region_height / self.target_height
            w_step = region_width / self.target_width
            region_steps = []
            for i in range(self.target_height):
                for j in range(self.target_width):
                    height_start = y_start + i * h_step
                    height_end = height_start + h_step
                    height_start = ops.cast(height_start, "int32")
                    height_end = ops.cast(height_end, "int32")
                    # if feature_map shape smaller than roi, h_step would be 0
                    # in this case the result will be feature_map[0, 0, ...]
                    height_end = height_start + ops.maximum(
                        1, height_end - height_start
                    )
                    width_start = x_start + j * w_step
                    width_end = width_start + w_step
                    width_start = ops.cast(width_start, "int32")
                    width_end = ops.cast(width_end, "int32")
                    width_end = width_start + ops.maximum(
                        1, width_end - width_start
                    )
                    # [h_step, w_step, C]
                    region_step = feature_map[
                        height_start:height_end, width_start:width_end, :
                    ]
                    # target_height * target_width * [C]
<<<<<<< HEAD
                    regions.append(ops.max(region, axis=[0, 1]))
            regions = ops.reshape(
                ops.stack(regions),
                [self.target_height, self.target_width, channel],
=======
                    region_steps.append(tf.reduce_max(region_step, axis=[0, 1]))
            regions.append(
                tf.reshape(
                    tf.stack(region_steps),
                    [self.target_height, self.target_width, channel],
                )
>>>>>>> 9207602d
            )
        return tf.stack(regions)

    def get_config(self):
        config = {
            "bounding_box_format": self.bounding_box_format,
            "target_size": [self.target_height, self.target_width],
            "image_shape": self.image_shape,
        }
        base_config = super().get_config()
        return dict(list(base_config.items()) + list(config.items()))<|MERGE_RESOLUTION|>--- conflicted
+++ resolved
@@ -113,14 +113,9 @@
           pooled_feature_map: [N, target_height, target_width, C] float Tensor
         """
         feature_map, rois = args
-<<<<<<< HEAD
-        num_rois = ops.shape(rois)[0]
-        height, width, channel = ops.shape(feature_map)
-=======
         num_rois = rois.get_shape().as_list()[0]
         height, width, channel = feature_map.get_shape().as_list()
         regions = []
->>>>>>> 9207602d
         # TODO (consider vectorize it for better performance)
         for n in range(num_rois):
             # [4]
@@ -155,21 +150,14 @@
                         height_start:height_end, width_start:width_end, :
                     ]
                     # target_height * target_width * [C]
-<<<<<<< HEAD
-                    regions.append(ops.max(region, axis=[0, 1]))
-            regions = ops.reshape(
-                ops.stack(regions),
-                [self.target_height, self.target_width, channel],
-=======
-                    region_steps.append(tf.reduce_max(region_step, axis=[0, 1]))
+                    region_steps.append(ops.max(region_step, axis=[0, 1]))
             regions.append(
-                tf.reshape(
-                    tf.stack(region_steps),
+                ops.reshape(
+                    ops.stack(region_steps),
                     [self.target_height, self.target_width, channel],
                 )
->>>>>>> 9207602d
             )
-        return tf.stack(regions)
+        return ops.stack(regions)
 
     def get_config(self):
         config = {
