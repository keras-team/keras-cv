--- conflicted
+++ resolved
@@ -28,17 +28,10 @@
 
         predictions = {"boxes": boxes, "classes": classes, "confidence": scores}
 
-<<<<<<< HEAD
-        outputs = layer(predictions, images)
-        self.assertEqual(outputs["boxes"].shape, [3, 100, 4])
-        self.assertEqual(outputs["classes"].shape, [3, 100])
-        self.assertEqual(outputs["confidence"].shape, [3, 100])
-=======
         predictions = layer(predictions, images)
         self.assertEqual(predictions["boxes"].shape, [3, 100, 4])
         self.assertEqual(predictions["classes"].shape, [3, 100])
         self.assertEqual(predictions["confidence"].shape, [3, 100])
->>>>>>> 3022753e
 
     def test_non_square_images(self):
         layer = NonMaxSuppression(classes=4, bounding_box_format="xyxy")
@@ -50,26 +43,13 @@
 
         # RGB image
         images = tf.ones((2, 256, 512, 3))
-<<<<<<< HEAD
-        outputs = layer(predictions, images)
-        self.assertEqual(outputs["boxes"].shape, [3, 100, 4])
-        self.assertEqual(outputs["classes"].shape, [3, 100])
-        self.assertEqual(outputs["confidence"].shape, [3, 100])
-=======
         predicts = layer(predictions, images)
         self.assertEqual(predicts["boxes"].shape, [2, 100, 4])
         self.assertEqual(predicts["classes"].shape, [2, 100])
         self.assertEqual(predicts["confidence"].shape, [2, 100])
->>>>>>> 3022753e
 
         # grayscale image
         images = tf.ones((2, 256, 512, 1))
-<<<<<<< HEAD
-        outputs = layer(predictions, images)
-        self.assertEqual(outputs["boxes"].shape, [3, 100, 4])
-        self.assertEqual(outputs["classes"].shape, [3, 100])
-        self.assertEqual(outputs["confidence"].shape, [3, 100])
-=======
         predicts = layer(predictions, images)
         self.assertEqual(predicts["boxes"].shape, [2, 100, 4])
         self.assertEqual(predicts["classes"].shape, [2, 100])
@@ -110,7 +90,6 @@
         self.assertEqual(predictions["boxes"].shape, [3, 100, 4])
         self.assertEqual(predictions["classes"].shape, [3, 100])
         self.assertEqual(predictions["confidence"].shape, [3, 100])
->>>>>>> 3022753e
 
     def test_without_images(self):
         layer = NonMaxSuppression(classes=4, bounding_box_format="xyWH")
@@ -119,18 +98,10 @@
         classes = tf.cast(tf.random.uniform((3, 5), 0, 4, tf.int32), tf.float32)
         scores = tf.random.uniform((3, 5), 0, 1, tf.float32)
         predictions = {"boxes": boxes, "classes": classes, "confidence": scores}
-
-<<<<<<< HEAD
-        outputs = layer(predictions)
-        self.assertEqual(outputs["boxes"].shape, [3, 100, 4])
-        self.assertEqual(outputs["classes"].shape, [3, 100])
-        self.assertEqual(outputs["confidence"].shape, [3, 100])
-=======
         predictions = layer(predictions)
         self.assertEqual(predictions["boxes"].shape, [3, 100, 4])
         self.assertEqual(predictions["classes"].shape, [3, 100])
         self.assertEqual(predictions["confidence"].shape, [3, 100])
->>>>>>> 3022753e
 
     def test_ragged_output_with_differing_shapes(self):
         layer = NonMaxSuppression(8, "xywh", iou_threshold=0.1)
@@ -189,7 +160,6 @@
                     3,
                 ],
             ],
-<<<<<<< HEAD
         ]
         classes = [[4, 4, 3, 6], [4, 1, 4, 7]]
         confidence = [[0.9, 0.76, 0.89, 0.04], [0.9, 0.76, 0.04, 0.48]]
@@ -202,33 +172,17 @@
             "confidence": tf.convert_to_tensor(confidence, tf.float32),
         }
 
-        outputs = layer(predictions, images)
-        self.assertEqual(outputs["boxes"][0].shape, [2, 4])
-        self.assertEqual(outputs["classes"][0].shape, [2])
-        self.assertEqual(outputs["confidence"][0].shape, [2])
-        self.assertEqual(outputs["boxes"][1].shape, [3, 4])
-        self.assertEqual(outputs["classes"][1].shape, [3])
-        self.assertEqual(outputs["confidence"][1].shape, [3])
-=======
-            dtype=tf.float32,
-        )
-
         boxes = layer(predictions, images)
         self.assertEqual(boxes["boxes"].shape, [2, 100, 4])
->>>>>>> 3022753e
 
     def test_ragged_output_with_zero_boxes(self):
         layer = NonMaxSuppression(8, "xywh", confidence_threshold=0.1)
         images = tf.ones((2, 480, 480, 3))
 
         boxes = tf.cast(tf.random.uniform((3, 5, 4), 0, 480, tf.int32), tf.float32)
-<<<<<<< HEAD
         classes = tf.cast(tf.random.uniform((3, 5), 0, 4, tf.int32), tf.float32)
         scores = tf.random.uniform((3, 5), 0, 0.01, tf.float32)
         predictions = {"boxes": boxes, "classes": classes, "confidence": scores}
-=======
-        classes = tf.cast(tf.random.uniform((3, 5, 1), 0, 4, tf.int32), tf.float32)
-        scores = tf.random.uniform((3, 5, 1), 0, 0.1, tf.float32)
 
         predictions = tf.concat([boxes, classes, scores], axis=-1)
 
@@ -244,8 +198,6 @@
         scores = tf.random.uniform((3, 5, 1), 0, 0.1, tf.float32)
 
         predictions = tf.concat([boxes, classes, scores], axis=-1)
->>>>>>> 3022753e
-
-        result = layer(predictions, images)
-        self.assertEqual(result["boxes"][0].shape, [0, 4])
-        self.assertEqual(result["boxes"][1].shape, [0, 4])+
+        with self.assertRaises(ValueError):
+            boxes = layer(predictions, images)