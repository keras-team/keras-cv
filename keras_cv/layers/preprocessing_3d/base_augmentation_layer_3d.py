--- conflicted
+++ resolved
@@ -90,14 +90,9 @@
         return pointcloud, boxes
     ```
 
-<<<<<<< HEAD
     Note that since the randomness is also a common functionality, this layer
     also includes a tf.keras.backend.RandomGenerator, which can be used to
-=======
-    Note that since the randomness is also a common functionnality, this layer
-    also includes a keras.backend.RandomGenerator, which can be used to
->>>>>>> b771ac67
-    produce the random numbers.  The random number generator is stored in the
+    produce the random numbers. The random number generator is stored in the
     `self._random_generator` attribute.
     """
 
