# Copyright 2022 The KerasCV Authors
#
# Licensed under the Apache License, Version 2.0 (the "License");
# you may not use this file except in compliance with the License.
# You may obtain a copy of the License at
#
#     https://www.apache.org/licenses/LICENSE-2.0
#
# Unless required by applicable law or agreed to in writing, software
# distributed under the License is distributed on an "AS IS" BASIS,
# WITHOUT WARRANTIES OR CONDITIONS OF ANY KIND, either express or implied.
# See the License for the specific language governing permissions and
# limitations under the License.

import tensorflow as tf
from tensorflow import keras

POINT_CLOUDS = "point_clouds"
BOUNDING_BOXES = "bounding_boxes"
OBJECT_POINT_CLOUDS = "object_point_clouds"
OBJECT_BOUNDING_BOXES = "object_bounding_boxes"
ADDITIONAL_POINT_CLOUDS = "additional_point_clouds"
ADDITIONAL_BOUNDING_BOXES = "additional_bounding_boxes"
BOX_LABEL_INDEX = 7
POINTCLOUD_LABEL_INDEX = 3
POINTCLOUD_FEATURE_INDEX = 4


<<<<<<< HEAD
@tf.keras.utils.register_keras_serializable(package="keras_cv")
class BaseAugmentationLayer3D(tf.keras.__internal__.layers.BaseRandomLayer):
    """Abstract base layer for data augmentation for 3D perception.
=======
@keras.utils.register_keras_serializable(package="keras_cv")
class BaseAugmentationLayer3D(keras.__internal__.layers.BaseRandomLayer):
    """Abstract base layer for data augmentaion for 3D preception.
>>>>>>> f086a183

    This layer contains base functionalities for preprocessing layers which
    augment 3D perception related data, e.g. point_clouds and in the future,
    images. The subclasses could avoid making certain mistakes and reduce code
    duplications.

    This layer requires you to implement one method: `augment_point_clouds()`,
    which augments one or a sequence of point clouds during the training. There
    are a few additional methods that you can implement for added functionality
    on the layer:

    `augment_bounding_boxes()`, which handles the bounding box augmentation, if
    the layer supports that.

    `get_random_transformation()`, which should produce a random transformation
    setting. The transformation object, which could be any type, will be passed
    to `augment_point_clouds` and `augment_bounding_boxes`, to coordinate the
    randomness behavior, eg, in the RotateZ layer, the point_clouds and
    bounding_boxes should be changed in the same way.

    The `call()` method support two formats of inputs:
    1. A dict of tensors with stable keys. The supported keys are:
      `"point_clouds"` and `"bounding_boxes"` at the moment. We might add
      more keys in future when we support more types of augmentation.

    The output of the `call()` will be in two formats, which will be the same
    structure as the inputs.

    The `call()` will handle the logic detecting the training/inference mode,
    unpack the inputs, forward to the correct function, and pack the output back
    to the same structure as the inputs.

    By default, the `call()` method leverages the `tf.vectorized_map()`
    function. Auto-vectorization can be disabled by setting
    `self.auto_vectorize = False` in your `__init__()` method. When disabled,
    `call()` instead relies on `tf.map_fn()`. For example:

    ```python
    class SubclassLayer(keras_cv.BaseImageAugmentationLayer):
      def __init__(self):
        super().__init__()
        self.auto_vectorize = False
    ```

    Example:

    ```python
    class RandomRotateZ(keras_cv.BaseImageAugmentationLayer):

      def __init__(self, max_rotation, **kwargs):
        super().__init__(**kwargs)
        self._max_rotation = max_rotation

      def augment_pointclouds(self, point_clouds, transformation):
        pose = transformation['pos']
        # Rotate points.
        pointcloud_xyz = geometry.CoordinateTransform(pointcloud[..., :3], pose)
        pointcloud = tf.concat([pointcloud_xyz, pointcloud[..., 3:]], axis=-1)
        return pointcloud, boxes
    ```

<<<<<<< HEAD
    Note that since the randomness is also a common functionality, this layer
    also includes a tf.keras.backend.RandomGenerator, which can be used to
=======
    Note that since the randomness is also a common functionnality, this layer
    also includes a keras.backend.RandomGenerator, which can be used to
>>>>>>> f086a183
    produce the random numbers.  The random number generator is stored in the
    `self._random_generator` attribute.
    """

    def __init__(self, seed=None, **kwargs):
        super().__init__(seed=seed, **kwargs)
        self.auto_vectorize = False

    @property
    def auto_vectorize(self):
        """Control whether automatic vectorization occurs.

        By default, the `call()` method leverages the `tf.vectorized_map()`
        function.  Auto-vectorization can be disabled by setting
        `self.auto_vectorize = False` in your `__init__()` method.  When
        disabled, `call()` instead relies on `tf.map_fn()`. For example:

        ```python
        class SubclassLayer(BaseImageAugmentationLayer):
          def __init__(self):
            super().__init__()
            self.auto_vectorize = False
        ```
        """
        return getattr(self, "_auto_vectorize", True)

    @auto_vectorize.setter
    def auto_vectorize(self, auto_vectorize):
        self._auto_vectorize = auto_vectorize

    @property
    def _map_fn(self):
        if self.auto_vectorize:
            return tf.vectorized_map
        else:
            return tf.map_fn

    def augment_point_clouds_bounding_boxes(
        self, point_clouds, bounding_boxes, transformation, **kwargs
    ):
        """Augment a single point cloud frame during training.

        Args:
          point_clouds: 3D point cloud input tensor to the layer. Forwarded from
            `layer.call()`.
          bounding_boxes: 3D bounding boxes to the layer. Forwarded from
            `call()`.
          transformation: The transformation object produced by
            `get_random_transformation`. Used to coordinate the randomness
            between point clouds, bounding boxs.

        Returns:
          output 3D tensor, which will be forward to `layer.call()`.
        """
        raise NotImplementedError()

    def get_random_transformation(self, point_clouds=None, bounding_boxes=None):
        """Produce random transformation config for one single input.

        This is used to produce same randomness between
        image/label/bounding_box.

        Args:
          point_clouds: 3D point clouds tensor from inputs.
          bounding_boxes: 3D bounding boxes tensor from inputs.

        Returns:
          Any type of object, which will be forwarded to `augment_point_clouds`,
          and `augment_bounding_box` as the `transformation` parameter.
        """
        return None

    def call(self, inputs, training=True):
        if training:
            point_clouds = inputs[POINT_CLOUDS]
            bounding_boxes = inputs[BOUNDING_BOXES]
            if point_clouds.shape.rank == 3 and bounding_boxes.shape.rank == 3:
                return self._augment(inputs)
            elif (
                point_clouds.shape.rank == 4 and bounding_boxes.shape.rank == 4
            ):
                return self._batch_augment(inputs)
            else:
                raise ValueError(
                    "Point clouds augmentation layers are expecting inputs "
                    "point clouds and bounding boxes to be rank 3D (Frame, "
                    "Point, Feature) or 4D (Batch, Frame, Point, Feature) "
                    "tensors. Got shape: {} and {}".format(
                        point_clouds.shape, bounding_boxes.shape
                    )
                )
        else:
            return inputs

    def _augment(self, inputs):
        point_clouds = inputs.get(POINT_CLOUDS, None)
        bounding_boxes = inputs.get(BOUNDING_BOXES, None)
        transformation = self.get_random_transformation(
            point_clouds=point_clouds,
            bounding_boxes=bounding_boxes,
        )
        point_clouds, bounding_boxes = self.augment_point_clouds_bounding_boxes(
            point_clouds,
            bounding_boxes=bounding_boxes,
            transformation=transformation,
        )

        result = {POINT_CLOUDS: point_clouds, BOUNDING_BOXES: bounding_boxes}

        # preserve any additional inputs unmodified by this layer.
        for key in inputs.keys() - result.keys():
            result[key] = inputs[key]
        return result

    def _batch_augment(self, inputs):
        return self._map_fn(self._augment, inputs)<|MERGE_RESOLUTION|>--- conflicted
+++ resolved
@@ -26,15 +26,9 @@
 POINTCLOUD_FEATURE_INDEX = 4
 
 
-<<<<<<< HEAD
 @tf.keras.utils.register_keras_serializable(package="keras_cv")
-class BaseAugmentationLayer3D(tf.keras.__internal__.layers.BaseRandomLayer):
+class BaseAugmentationLayer3D(keras.__internal__.layers.BaseRandomLayer):
     """Abstract base layer for data augmentation for 3D perception.
-=======
-@keras.utils.register_keras_serializable(package="keras_cv")
-class BaseAugmentationLayer3D(keras.__internal__.layers.BaseRandomLayer):
-    """Abstract base layer for data augmentaion for 3D preception.
->>>>>>> f086a183
 
     This layer contains base functionalities for preprocessing layers which
     augment 3D perception related data, e.g. point_clouds and in the future,
@@ -96,13 +90,8 @@
         return pointcloud, boxes
     ```
 
-<<<<<<< HEAD
     Note that since the randomness is also a common functionality, this layer
-    also includes a tf.keras.backend.RandomGenerator, which can be used to
-=======
-    Note that since the randomness is also a common functionnality, this layer
     also includes a keras.backend.RandomGenerator, which can be used to
->>>>>>> f086a183
     produce the random numbers.  The random number generator is stored in the
     `self._random_generator` attribute.
     """
