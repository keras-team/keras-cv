# Copyright 2022 The KerasCV Authors
#
# Licensed under the Apache License, Version 2.0 (the "License");
# you may not use this file except in compliance with the License.
# You may obtain a copy of the License at
#
#     https://www.apache.org/licenses/LICENSE-2.0
#
# Unless required by applicable law or agreed to in writing, software
# distributed under the License is distributed on an "AS IS" BASIS,
# WITHOUT WARRANTIES OR CONDITIONS OF ANY KIND, either express or implied.
# See the License for the specific language governing permissions and
# limitations under the License.

import tensorflow as tf
from tensorflow import keras
from tensorflow.keras import layers


@keras.utils.register_keras_serializable(package="keras_cv")
class SqueezeAndExcite2D(layers.Layer):
    """
    Implements Squeeze and Excite block as in
    [Squeeze-and-Excitation Networks](https://arxiv.org/pdf/1709.01507.pdf).
    This layer tries to use a content aware mechanism to assign channel-wise
    weights adaptively. It first squeezes the feature maps into a single value
    using global average pooling, which are then fed into two Conv1D layers,
    which act like fully-connected layers. The first layer reduces the
    dimensionality of the feature maps by a factor of `ratio`, whereas the
    second layer restores it to its original value.

    The resultant values are the adaptive weights for each channel. These
    weights are then multiplied with the original inputs to scale the outputs
    based on their individual weightages.


    Args:
        filters: Number of input and output filters. The number of input and
            output filters is same.
        ratio: Ratio for bottleneck filters. Number of bottleneck filters =
            filters * ratio. Defaults to 0.25.
<<<<<<< HEAD
        squeeze_activation: (Optional) String, callable (or
            tf.keras.layers.Layer) or tf.keras.activations.Activation instance
            denoting activation to be applied after squeeze convolution.
            Defaults to `relu`.
        excite_activation: (Optional) String, callable (or
            tf.keras.layers.Layer) or tf.keras.activations.Activation instance
            denoting activation to be applied after excite convolution.
            Defaults to `sigmoid`.
=======
        squeeze_activation: (Optional) String, callable (or keras.layers.Layer) or
            keras.activations.Activation instance denoting activation to
            be applied after squeeze convolution. Defaults to `relu`.
        excite_activation: (Optional) String, callable (or keras.layers.Layer) or
            keras.activations.Activation instance denoting activation to
            be applied after excite convolution. Defaults to `sigmoid`.
>>>>>>> f086a183
    Usage:

    ```python
    # (...)
    input = tf.ones((1, 5, 5, 16), dtype=tf.float32)
    x = keras.layers.Conv2D(16, (3, 3))(input)
    output = keras_cv.layers.SqueezeAndExciteBlock(16)(x)
    # (...)
    ```
    """

    def __init__(
        self,
        filters,
        ratio=0.25,
        squeeze_activation="relu",
        excite_activation="sigmoid",
        **kwargs,
    ):
        super().__init__(**kwargs)

        self.filters = filters

        if ratio <= 0.0 or ratio >= 1.0:
            raise ValueError(
                f"`ratio` should be a float between 0 and 1. Got {ratio}"
            )

        if filters <= 0 or not isinstance(filters, int):
            raise ValueError(
                f"`filters` should be a positive integer. Got {filters}"
            )

        self.ratio = ratio
        self.bottleneck_filters = int(self.filters * self.ratio)

        self.squeeze_activation = squeeze_activation
        self.excite_activation = excite_activation

        self.global_average_pool = layers.GlobalAveragePooling2D(keepdims=True)
        self.squeeze_conv = layers.Conv2D(
            self.bottleneck_filters,
            (1, 1),
            activation=self.squeeze_activation,
        )
        self.excite_conv = layers.Conv2D(
            self.filters, (1, 1), activation=self.excite_activation
        )

    def call(self, inputs, training=True):
        x = self.global_average_pool(inputs)  # x: (batch_size, 1, 1, filters)
        x = self.squeeze_conv(x)  # x: (batch_size, 1, 1, bottleneck_filters)
        x = self.excite_conv(x)  # x: (batch_size, 1, 1, filters)
        x = tf.math.multiply(x, inputs)  # x: (batch_size, h, w, filters)
        return x

    def get_config(self):
        config = {
            "filters": self.filters,
            "ratio": self.ratio,
            "squeeze_activation": self.squeeze_activation,
            "excite_activation": self.excite_activation,
        }
        base_config = super().get_config()
        return dict(list(base_config.items()) + list(config.items()))

    @classmethod
    def from_config(cls, config):
        if isinstance(config["squeeze_activation"], dict):
            config["squeeze_activation"] = keras.utils.deserialize_keras_object(
                config["squeeze_activation"]
            )
        if isinstance(config["excite_activation"], dict):
            config["excite_activation"] = keras.utils.deserialize_keras_object(
                config["excite_activation"]
            )
        return cls(**config)<|MERGE_RESOLUTION|>--- conflicted
+++ resolved
@@ -39,23 +39,14 @@
             output filters is same.
         ratio: Ratio for bottleneck filters. Number of bottleneck filters =
             filters * ratio. Defaults to 0.25.
-<<<<<<< HEAD
         squeeze_activation: (Optional) String, callable (or
-            tf.keras.layers.Layer) or tf.keras.activations.Activation instance
+            keras.layers.Layer) or keras.activations.Activation instance
             denoting activation to be applied after squeeze convolution.
             Defaults to `relu`.
         excite_activation: (Optional) String, callable (or
-            tf.keras.layers.Layer) or tf.keras.activations.Activation instance
+            keras.layers.Layer) or keras.activations.Activation instance
             denoting activation to be applied after excite convolution.
             Defaults to `sigmoid`.
-=======
-        squeeze_activation: (Optional) String, callable (or keras.layers.Layer) or
-            keras.activations.Activation instance denoting activation to
-            be applied after squeeze convolution. Defaults to `relu`.
-        excite_activation: (Optional) String, callable (or keras.layers.Layer) or
-            keras.activations.Activation instance denoting activation to
-            be applied after excite convolution. Defaults to `sigmoid`.
->>>>>>> f086a183
     Usage:
 
     ```python
