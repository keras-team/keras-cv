--- conflicted
+++ resolved
@@ -403,10 +403,6 @@
 
     def get_config(self):
         config = super().get_config()
-<<<<<<< HEAD
-
-        return config
-=======
         config.update(
             {
                 "filters": self.filters,
@@ -432,7 +428,6 @@
             bias_initializer=bias_initializer,
             **config,
         )
->>>>>>> 330a41a0
 
 
 @tf.keras.utils.register_keras_serializable(package="keras_cv")
