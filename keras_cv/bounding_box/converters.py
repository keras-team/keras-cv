--- conflicted
+++ resolved
@@ -225,11 +225,7 @@
     if source == target:
         return boxes
 
-<<<<<<< HEAD
     boxes, images, unbatched_inputs = _format_inputs(boxes, images)
-=======
-    boxes, images, squeeze = _format_inputs(boxes, images)
->>>>>>> 2cf4f33f
 
     to_xyxy_fn = TO_XYXY_CONVERTERS[source]
     from_xyxy_fn = FROM_XYXY_CONVERTERS[target]
@@ -245,18 +241,10 @@
             f"but images={images}"
         )
 
-<<<<<<< HEAD
     return _format_outputs(result, unbatched_inputs)
-
 
 def _format_inputs(boxes, images):
     """Formats inputs to be batched regardless of if unbatched."""
-=======
-    return _format_outputs(result, squeeze)
-
-
-def _format_inputs(boxes, images):
->>>>>>> 2cf4f33f
     boxes_rank = len(boxes.shape)
     if boxes_rank > 3:
         raise ValueError(
@@ -288,13 +276,8 @@
     return boxes, images, False
 
 
-<<<<<<< HEAD
 def _format_outputs(boxes, unbatched_inputs):
     """Returns inputs to their original format, batched or unbatched."""
     if unbatched_inputs:
-=======
-def _format_outputs(boxes, squeeze):
-    if squeeze:
->>>>>>> 2cf4f33f
         return tf.squeeze(boxes, axis=0)
     return boxes