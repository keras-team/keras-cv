--- conflicted
+++ resolved
@@ -168,18 +168,11 @@
             - `max` means that global max pooling will be applied.
         num_classes: integer, optional number of classes to classify images
             into. Only to be specified if `include_top` is True.
-<<<<<<< HEAD
         classifier_activation: A `str` or callable. The activation function to
             use on the "top" layer. Ignored unless `include_top=True`. Set
             `classifier_activation=None` to return the logits of the "top"
             layer.
-        **kwargs: Pass-through keyword arguments to `tf.keras.Model`.
-=======
-        classifier_activation: A `str` or callable. The activation function to use
-            on the "top" layer. Ignored unless `include_top=True`. Set
-            `classifier_activation=None` to return the logits of the "top" layer.
         **kwargs: Pass-through keyword arguments to `keras.Model`.
->>>>>>> f086a183
 
     Returns:
       A `keras.Model` instance.
