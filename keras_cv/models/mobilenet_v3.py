--- conflicted
+++ resolved
@@ -303,7 +303,6 @@
                 are used at each layer.
         minimalistic: in addition to large and small models, this module also
             contains so-called minimalistic models; these models have the same
-<<<<<<< HEAD
             per-layer dimensions characteristic as MobilenetV3 however, they
             don't utilize any of the advanced blocks (squeeze-and-excite units,
             hard-swish, and 5x5 convolutions). While these models are less
@@ -314,18 +313,7 @@
             softmax.
         name: string, optional name to pass to the model, defaults to
             "MobileNetV3".
-        **kwargs: Pass-through keyword arguments to `tf.keras.Model`.
-=======
-            per-layer dimensions characteristic as MobilenetV3 however, they don't
-            utilize any of the advanced blocks (squeeze-and-excite units, hard-swish,
-            and 5x5 convolutions). While these models are less efficient on CPU, they
-            are much more performant on GPU/DSP.
-        dropout_rate: a float between 0 and 1 denoting the fraction of input units to
-            drop, defaults to 0.2.
-        classifier_activation: the activation function to use, defaults to softmax.
-        name: string, optional name to pass to the model, defaults to "MobileNetV3".
         **kwargs: Pass-through keyword arguments to `keras.Model`.
->>>>>>> f086a183
 
     Returns:
         A `keras.Model` instance.
