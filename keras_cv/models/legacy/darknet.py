# Copyright 2022 The KerasCV Authors
#
# Licensed under the Apache License, Version 2.0 (the "License");
# you may not use this file except in compliance with the License.
# You may obtain a copy of the License at
#
#     https://www.apache.org/licenses/LICENSE-2.0
#
# Unless required by applicable law or agreed to in writing, software
# distributed under the License is distributed on an "AS IS" BASIS,
# WITHOUT WARRANTIES OR CONDITIONS OF ANY KIND, either express or implied.
# See the License for the specific language governing permissions and
# limitations under the License.

"""DarkNet models for KerasCV.
Reference:
    - [YoloV3 Paper](https://arxiv.org/abs/1804.02767)
    - [YoloV3 implementation](https://github.com/ultralytics/yolov3)
"""

import tensorflow as tf
from tensorflow import keras
from tensorflow.keras import layers

from keras_cv.models.backbones.csp_darknet.csp_darknet_utils import (
    DarknetConvBlock,
)
from keras_cv.models.backbones.csp_darknet.csp_darknet_utils import (
    ResidualBlocks,
)
from keras_cv.models.backbones.csp_darknet.csp_darknet_utils import (
    SpatialPyramidPoolingBottleneck,
)
from keras_cv.models.legacy import utils
from keras_cv.models.legacy.weights import parse_weights

BASE_DOCSTRING = """Represents the {name} architecture.

    Although the {name} architecture is commonly used for detection tasks, it is
    possible to extract the intermediate dark2 to dark5 layers from the model
    for creating a feature pyramid Network.

    Reference:
        - [YoloV3 Paper](https://arxiv.org/abs/1804.02767)
        - [YoloV3 implementation](https://github.com/ultralytics/yolov3)

    For transfer learning use cases, make sure to read the
    [guide to transfer learning & fine-tuning](https://keras.io/guides/transfer_learning/).

    Args:
        include_rescaling: bool, whether to rescale the inputs. If set to
            True, inputs will be passed through a `Rescaling(1/255.0)` layer.
        include_top: bool, whether to include the fully-connected layer at the
            top of the network. If provided, `num_classes` must be provided.
        num_classes: integer, optional number of classes to classify images
            into. Only to be specified if `include_top` is `True`.
        weights: one of `None` (random initialization), or a pretrained weight
            file path.
        input_shape: optional shape tuple. Defaults to `(None, None, 3)`.
        input_tensor: optional Keras tensor (i.e., output of `layers.Input()`)
            to use as image input for the model.
        pooling: optional pooling mode for feature extraction when `include_top`
            is `False`.
            - `None` means that the output of the model will be the 4D tensor
                output of the last convolutional block.
            - `avg` means that global average pooling will be applied to the
                output of the last convolutional block, and thus the output of
                the model will be a 2D tensor.
            - `max` means that global max pooling will be applied.
<<<<<<< HEAD
        name: string, optional name to pass to the model. Defaults to "{name}".
=======
        name: string, optional name to pass to the model. Defaults to `"{name}"`.
>>>>>>> a45e15b0

    Returns:
        A `keras.Model` instance.
"""  # noqa: E501


@keras.utils.register_keras_serializable(package="keras_cv.models")
class DarkNet(keras.Model):

    """Represents the DarkNet architecture.

    The DarkNet architecture is commonly used for detection tasks. It is
    possible to extract the intermediate dark2 to dark5 layers from the model
    for creating a feature pyramid Network.

    Reference:
        - [YoloV3 Paper](https://arxiv.org/abs/1804.02767)
        - [YoloV3 implementation](https://github.com/ultralytics/yolov3)
    For transfer learning use cases, make sure to read the
    [guide to transfer learning & fine-tuning](https://keras.io/guides/transfer_learning/).

    Args:
        blocks: integer, numbers of building blocks from the layer dark2 to
            layer dark5.
        include_rescaling: bool, whether to rescale the inputs. If set to `True`,
            inputs will be passed through a `Rescaling(1/255.0)` layer.
        include_top: bool, whether to include the fully-connected layer at the
            top of the network. If provided, `num_classes` must be provided.
        num_classes: integer, optional number of classes to classify images
            into. Only to be specified if `include_top` is `True`.
        weights: one of `None` (random initialization) or a pretrained weight
            file path.
        input_shape: optional shape tuple. Defaults to `(None, None, 3)`.
        input_tensor: optional Keras tensor (i.e., output of `layers.Input()`)
            to use as image input for the model.
        pooling: optional pooling mode for feature extraction when `include_top`
            is `False`.
            - `None` means that the output of the model will be the 4D tensor
                output of the last convolutional block.
            - `avg` means that global average pooling will be applied to the
                output of the last convolutional block, and thus the output of
                the model will be a 2D tensor.
            - `max` means that global max pooling will be applied.
        classifier_activation: A `str` or callable. The activation function to
            use on the "top" layer. Ignored unless `include_top=True`. Set
            `classifier_activation=None` to return the logits of the "top"
            layer.
<<<<<<< HEAD
        name: string, optional name to pass to the model. Defaults to "DarkNet".
=======
        name: string, optional name to pass to the model. Defaults to `"DarkNet"`.
>>>>>>> a45e15b0

    Returns:
        A `keras.Model` instance.
    """  # noqa: E501

    def __init__(
        self,
        blocks,
        include_rescaling,
        include_top,
        num_classes=None,
        weights=None,
        input_shape=(None, None, 3),
        input_tensor=None,
        pooling=None,
        classifier_activation="softmax",
        name="DarkNet",
        **kwargs,
    ):
        if weights and not tf.io.gfile.exists(weights):
            raise ValueError(
                "The `weights` argument should be either `None` or the path to "
                "the weights file to be loaded. Weights file not found at "
                f"location: {weights}"
            )

        if include_top and not num_classes:
            raise ValueError(
                "If `include_top` is `True`, you should specify `num_classes`. "
                f"Received: num_classes={num_classes}"
            )

        inputs = utils.parse_model_inputs(input_shape, input_tensor)

        x = inputs
        if include_rescaling:
            x = layers.Rescaling(1 / 255.0)(x)

        # stem
        x = DarknetConvBlock(
            filters=32,
            kernel_size=3,
            strides=1,
            activation="leaky_relu",
            name="stem_conv",
        )(x)
        x = ResidualBlocks(
            filters=64, num_blocks=1, name="stem_residual_block"
        )(x)

        # filters for the ResidualBlock outputs
        filters = [128, 256, 512, 1024]

        # layer_num is used for naming the residual blocks
        # (starts with dark2, hence 2)
        layer_num = 2

        for filter, block in zip(filters, blocks):
            x = ResidualBlocks(
                filters=filter,
                num_blocks=block,
                name=f"dark{layer_num}_residual_block",
            )(x)
            layer_num += 1

        # remaining dark5 layers
        x = DarknetConvBlock(
            filters=512,
            kernel_size=1,
            strides=1,
            activation="leaky_relu",
            name="dark5_conv1",
        )(x)
        x = DarknetConvBlock(
            filters=1024,
            kernel_size=3,
            strides=1,
            activation="leaky_relu",
            name="dark5_conv2",
        )(x)
        x = SpatialPyramidPoolingBottleneck(
            512, activation="leaky_relu", name="dark5_spp"
        )(x)
        x = DarknetConvBlock(
            filters=1024,
            kernel_size=3,
            strides=1,
            activation="leaky_relu",
            name="dark5_conv3",
        )(x)
        x = DarknetConvBlock(
            filters=512,
            kernel_size=1,
            strides=1,
            activation="leaky_relu",
            name="dark5_conv4",
        )(x)

        if include_top:
            x = layers.GlobalAveragePooling2D(name="avg_pool")(x)
            x = layers.Dense(
                num_classes,
                activation=classifier_activation,
                name="predictions",
            )(x)
        elif pooling == "avg":
            x = layers.GlobalAveragePooling2D(name="avg_pool")(x)
        elif pooling == "max":
            x = layers.GlobalMaxPooling2D(name="max_pool")(x)

        super().__init__(inputs=inputs, outputs=x, name=name, **kwargs)

        if weights is not None:
            self.load_weights(weights)

        self.blocks = blocks
        self.include_rescaling = include_rescaling
        self.include_top = include_top
        self.num_classes = num_classes
        self.input_tensor = input_tensor
        self.pooling = pooling
        self.classifier_activation = classifier_activation

    def get_config(self):
        return {
            "blocks": self.blocks,
            "include_rescaling": self.include_rescaling,
            "include_top": self.include_top,
            "num_classes": self.num_classes,
            "input_shape": self.input_shape[1:],
            "input_tensor": self.input_tensor,
            "pooling": self.pooling,
            "classifier_activation": self.classifier_activation,
            "name": self.name,
            "trainable": self.trainable,
        }

    @classmethod
    def from_config(cls, config):
        return cls(**config)


def DarkNet21(
    *,
    include_rescaling,
    include_top,
    num_classes=None,
    weights=None,
    input_shape=(None, None, 3),
    input_tensor=None,
    pooling=None,
    name="DarkNet21",
    **kwargs,
):
    return DarkNet(
        [1, 2, 2, 1],
        include_rescaling=include_rescaling,
        include_top=include_top,
        num_classes=num_classes,
        weights=parse_weights(weights, include_top, "darknet"),
        input_shape=input_shape,
        input_tensor=input_tensor,
        pooling=pooling,
        name=name,
        **kwargs,
    )


def DarkNet53(
    *,
    include_rescaling,
    include_top,
    num_classes=None,
    weights=None,
    input_shape=(None, None, 3),
    input_tensor=None,
    pooling=None,
    name="DarkNet53",
    **kwargs,
):
    return DarkNet(
        [2, 8, 8, 4],
        include_rescaling=include_rescaling,
        include_top=include_top,
        num_classes=num_classes,
        weights=parse_weights(weights, include_top, "darknet53"),
        input_shape=input_shape,
        input_tensor=input_tensor,
        pooling=pooling,
        name=name,
        **kwargs,
    )


setattr(DarkNet21, "__doc__", BASE_DOCSTRING.format(name="DarkNet21"))
setattr(DarkNet53, "__doc__", BASE_DOCSTRING.format(name="DarkNet53"))<|MERGE_RESOLUTION|>--- conflicted
+++ resolved
@@ -67,11 +67,7 @@
                 output of the last convolutional block, and thus the output of
                 the model will be a 2D tensor.
             - `max` means that global max pooling will be applied.
-<<<<<<< HEAD
-        name: string, optional name to pass to the model. Defaults to "{name}".
-=======
         name: string, optional name to pass to the model. Defaults to `"{name}"`.
->>>>>>> a45e15b0
 
     Returns:
         A `keras.Model` instance.
@@ -119,11 +115,7 @@
             use on the "top" layer. Ignored unless `include_top=True`. Set
             `classifier_activation=None` to return the logits of the "top"
             layer.
-<<<<<<< HEAD
-        name: string, optional name to pass to the model. Defaults to "DarkNet".
-=======
         name: string, optional name to pass to the model. Defaults to `"DarkNet"`.
->>>>>>> a45e15b0
 
     Returns:
         A `keras.Model` instance.
