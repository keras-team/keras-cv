--- conflicted
+++ resolved
@@ -101,11 +101,7 @@
         `classifier_activation=None` to return the logits of the "top" layer.
         When loading pretrained weights, `classifier_activation` can only
         be `None` or `"softmax"`.
-<<<<<<< HEAD
-      name: (Optional) name to pass to the model. Defaults to "VGG16".
-=======
       name: (Optional) name to pass to the model. Defaults to `"VGG16"`.
->>>>>>> a45e15b0
     Returns:
       A `keras.Model` instance.
     """  # noqa: E501
