--- conflicted
+++ resolved
@@ -92,11 +92,7 @@
             use on the "top" layer. Ignored unless `include_top=True`. Set
             `classifier_activation=None` to return the logits of the "top"
             layer.
-<<<<<<< HEAD
-        name: (Optional) name to pass to the model. Defaults to "{name}".
-=======
         name: (Optional) name to pass to the model. Defaults to `"{name}"`.
->>>>>>> a45e15b0
 
     Returns:
       A `keras.Model` instance.
@@ -256,11 +252,7 @@
             use on the "top" layer. Ignored unless `include_top=True`. Set
             `classifier_activation=None` to return the logits of the "top"
             layer.
-<<<<<<< HEAD
-        name: (Optional) name to pass to the model. Defaults to "convnext".
-=======
         name: (Optional) name to pass to the model. Defaults to `"convnext"`.
->>>>>>> a45e15b0
     Returns:
       A `keras.Model` instance.
     Raises:
