--- conflicted
+++ resolved
@@ -26,16 +26,15 @@
 from keras_cv.models.backbones.resnet_v1.resnet_v1_backbone import (
     ResNet152Backbone,
 )
-<<<<<<< HEAD
+
 from keras_cv.models.backbones.resnet_v2.resnet_v2_backbone import (
     DarkNet21Backbone,
 )
 from keras_cv.models.backbones.resnet_v2.resnet_v2_backbone import (
     DarkNet53Backbone,
-=======
 from keras_cv.models.backbones.resnet_v1.resnet_v1_backbone import (
     ResNetBackbone,
->>>>>>> 3b308982
+
 )
 from keras_cv.models.backbones.resnet_v2.resnet_v2_backbone import (
     ResNet18V2Backbone,
