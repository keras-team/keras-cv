# Copyright 2022 The KerasCV Authors
#
# Licensed under the Apache License, Version 2.0 (the "License");
# you may not use this file except in compliance with the License.
# You may obtain a copy of the License at
#
#     https://www.apache.org/licenses/LICENSE-2.0
#
# Unless required by applicable law or agreed to in writing, software
# distributed under the License is distributed on an "AS IS" BASIS,
# WITHOUT WARRANTIES OR CONDITIONS OF ANY KIND, either express or implied.
# See the License for the specific language governing permissions and
# limitations under the License.

<<<<<<< HEAD
from keras_cv.models.backbones.mobilenet_v3.mobilenet_v3_backbone import (
    MobileNetV3Backbone,
)
from keras_cv.models.backbones.mobilenet_v3.mobilenet_v3_backbone import (
    MobileNetV3LargeBackbone,
)
from keras_cv.models.backbones.mobilenet_v3.mobilenet_v3_backbone import (
    MobileNetV3SmallBackbone,
=======
from keras_cv.models.backbones.csp_darknet.csp_darknet_backbone import (
    CSPDarkNetBackbone,
)
from keras_cv.models.backbones.csp_darknet.csp_darknet_backbone import (
    CSPDarkNetLBackbone,
)
from keras_cv.models.backbones.csp_darknet.csp_darknet_backbone import (
    CSPDarkNetMBackbone,
)
from keras_cv.models.backbones.csp_darknet.csp_darknet_backbone import (
    CSPDarkNetSBackbone,
)
from keras_cv.models.backbones.csp_darknet.csp_darknet_backbone import (
    CSPDarkNetTinyBackbone,
)
from keras_cv.models.backbones.csp_darknet.csp_darknet_backbone import (
    CSPDarkNetXLBackbone,
>>>>>>> 4579b3ef
)
from keras_cv.models.backbones.resnet_v1.resnet_v1_backbone import (
    ResNet18Backbone,
)
from keras_cv.models.backbones.resnet_v1.resnet_v1_backbone import (
    ResNet34Backbone,
)
from keras_cv.models.backbones.resnet_v1.resnet_v1_backbone import (
    ResNet50Backbone,
)
from keras_cv.models.backbones.resnet_v1.resnet_v1_backbone import (
    ResNet101Backbone,
)
from keras_cv.models.backbones.resnet_v1.resnet_v1_backbone import (
    ResNet152Backbone,
)
from keras_cv.models.backbones.resnet_v1.resnet_v1_backbone import (
    ResNetBackbone,
)
from keras_cv.models.backbones.resnet_v2.resnet_v2_backbone import (
    ResNet18V2Backbone,
)
from keras_cv.models.backbones.resnet_v2.resnet_v2_backbone import (
    ResNet34V2Backbone,
)
from keras_cv.models.backbones.resnet_v2.resnet_v2_backbone import (
    ResNet50V2Backbone,
)
from keras_cv.models.backbones.resnet_v2.resnet_v2_backbone import (
    ResNet101V2Backbone,
)
from keras_cv.models.backbones.resnet_v2.resnet_v2_backbone import (
    ResNet152V2Backbone,
)
from keras_cv.models.backbones.resnet_v2.resnet_v2_backbone import (
    ResNetV2Backbone,
)
from keras_cv.models.classification.image_classifier import ImageClassifier
from keras_cv.models.convmixer import ConvMixer_512_16
from keras_cv.models.convmixer import ConvMixer_768_32
from keras_cv.models.convmixer import ConvMixer_1024_16
from keras_cv.models.convmixer import ConvMixer_1536_20
from keras_cv.models.convmixer import ConvMixer_1536_24
from keras_cv.models.convnext import ConvNeXtBase
from keras_cv.models.convnext import ConvNeXtLarge
from keras_cv.models.convnext import ConvNeXtSmall
from keras_cv.models.convnext import ConvNeXtTiny
from keras_cv.models.convnext import ConvNeXtXLarge
from keras_cv.models.darknet import DarkNet21
from keras_cv.models.darknet import DarkNet53
from keras_cv.models.densenet import DenseNet121
from keras_cv.models.densenet import DenseNet169
from keras_cv.models.densenet import DenseNet201
from keras_cv.models.efficientnet_lite import EfficientNetLiteB0
from keras_cv.models.efficientnet_lite import EfficientNetLiteB1
from keras_cv.models.efficientnet_lite import EfficientNetLiteB2
from keras_cv.models.efficientnet_lite import EfficientNetLiteB3
from keras_cv.models.efficientnet_lite import EfficientNetLiteB4
from keras_cv.models.efficientnet_v1 import EfficientNetB0
from keras_cv.models.efficientnet_v1 import EfficientNetB1
from keras_cv.models.efficientnet_v1 import EfficientNetB2
from keras_cv.models.efficientnet_v1 import EfficientNetB3
from keras_cv.models.efficientnet_v1 import EfficientNetB4
from keras_cv.models.efficientnet_v1 import EfficientNetB5
from keras_cv.models.efficientnet_v1 import EfficientNetB6
from keras_cv.models.efficientnet_v1 import EfficientNetB7
from keras_cv.models.efficientnet_v2 import EfficientNetV2B0
from keras_cv.models.efficientnet_v2 import EfficientNetV2B1
from keras_cv.models.efficientnet_v2 import EfficientNetV2B2
from keras_cv.models.efficientnet_v2 import EfficientNetV2B3
from keras_cv.models.efficientnet_v2 import EfficientNetV2L
from keras_cv.models.efficientnet_v2 import EfficientNetV2M
from keras_cv.models.efficientnet_v2 import EfficientNetV2S
from keras_cv.models.mlp_mixer import MLPMixerB16
from keras_cv.models.mlp_mixer import MLPMixerB32
from keras_cv.models.mlp_mixer import MLPMixerL16
from keras_cv.models.object_detection.faster_rcnn.faster_rcnn import FasterRCNN
from keras_cv.models.object_detection.retina_net.retina_net import RetinaNet
from keras_cv.models.object_detection.yolo_v8.yolo_v8_backbone import (
    YOLOV8Backbone,
)
from keras_cv.models.object_detection.yolo_v8.yolo_v8_detector import (
    YOLOV8Detector,
)
from keras_cv.models.object_detection_3d.center_pillar import (
    MultiHeadCenterPillar,
)
from keras_cv.models.regnet import RegNetX002
from keras_cv.models.regnet import RegNetX004
from keras_cv.models.regnet import RegNetX006
from keras_cv.models.regnet import RegNetX008
from keras_cv.models.regnet import RegNetX016
from keras_cv.models.regnet import RegNetX032
from keras_cv.models.regnet import RegNetX040
from keras_cv.models.regnet import RegNetX064
from keras_cv.models.regnet import RegNetX080
from keras_cv.models.regnet import RegNetX120
from keras_cv.models.regnet import RegNetX160
from keras_cv.models.regnet import RegNetX320
from keras_cv.models.regnet import RegNetY002
from keras_cv.models.regnet import RegNetY004
from keras_cv.models.regnet import RegNetY006
from keras_cv.models.regnet import RegNetY008
from keras_cv.models.regnet import RegNetY016
from keras_cv.models.regnet import RegNetY032
from keras_cv.models.regnet import RegNetY040
from keras_cv.models.regnet import RegNetY064
from keras_cv.models.regnet import RegNetY080
from keras_cv.models.regnet import RegNetY120
from keras_cv.models.regnet import RegNetY160
from keras_cv.models.regnet import RegNetY320
from keras_cv.models.segmentation.deeplab import DeepLabV3
from keras_cv.models.stable_diffusion import StableDiffusion
from keras_cv.models.stable_diffusion import StableDiffusionV2
from keras_cv.models.vgg16 import VGG16
from keras_cv.models.vgg19 import VGG19
from keras_cv.models.vit import ViTB16
from keras_cv.models.vit import ViTB32
from keras_cv.models.vit import ViTH16
from keras_cv.models.vit import ViTH32
from keras_cv.models.vit import ViTL16
from keras_cv.models.vit import ViTL32
from keras_cv.models.vit import ViTS16
from keras_cv.models.vit import ViTS32
from keras_cv.models.vit import ViTTiny16
from keras_cv.models.vit import ViTTiny32<|MERGE_RESOLUTION|>--- conflicted
+++ resolved
@@ -12,16 +12,6 @@
 # See the License for the specific language governing permissions and
 # limitations under the License.
 
-<<<<<<< HEAD
-from keras_cv.models.backbones.mobilenet_v3.mobilenet_v3_backbone import (
-    MobileNetV3Backbone,
-)
-from keras_cv.models.backbones.mobilenet_v3.mobilenet_v3_backbone import (
-    MobileNetV3LargeBackbone,
-)
-from keras_cv.models.backbones.mobilenet_v3.mobilenet_v3_backbone import (
-    MobileNetV3SmallBackbone,
-=======
 from keras_cv.models.backbones.csp_darknet.csp_darknet_backbone import (
     CSPDarkNetBackbone,
 )
@@ -39,7 +29,15 @@
 )
 from keras_cv.models.backbones.csp_darknet.csp_darknet_backbone import (
     CSPDarkNetXLBackbone,
->>>>>>> 4579b3ef
+)
+from keras_cv.models.backbones.mobilenet_v3.mobilenet_v3_backbone import (
+    MobileNetV3Backbone,
+)
+from keras_cv.models.backbones.mobilenet_v3.mobilenet_v3_backbone import (
+    MobileNetV3LargeBackbone,
+)
+from keras_cv.models.backbones.mobilenet_v3.mobilenet_v3_backbone import (
+    MobileNetV3SmallBackbone,
 )
 from keras_cv.models.backbones.resnet_v1.resnet_v1_backbone import (
     ResNet18Backbone,
