--- conflicted
+++ resolved
@@ -43,7 +43,24 @@
 from keras_cv.models.backbones.densenet.densenet_backbone import (
     DenseNetBackbone,
 )
-<<<<<<< HEAD
+from keras_cv.models.backbones.efficientnet_lite.efficientnet_lite_aliases import (  # noqa: E501
+    EfficientNetLiteB0Backbone,
+)
+from keras_cv.models.backbones.efficientnet_lite.efficientnet_lite_aliases import (  # noqa: E501
+    EfficientNetLiteB1Backbone,
+)
+from keras_cv.models.backbones.efficientnet_lite.efficientnet_lite_aliases import (  # noqa: E501
+    EfficientNetLiteB2Backbone,
+)
+from keras_cv.models.backbones.efficientnet_lite.efficientnet_lite_aliases import (  # noqa: E501
+    EfficientNetLiteB3Backbone,
+)
+from keras_cv.models.backbones.efficientnet_lite.efficientnet_lite_aliases import (  # noqa: E501
+    EfficientNetLiteB4Backbone,
+)
+from keras_cv.models.backbones.efficientnet_lite.efficientnet_lite_backbone import (  # noqa: E501
+    EfficientNetLiteBackbone,
+)
 from keras_cv.models.backbones.efficientnet_v1.efficientnet_v1_aliases import (
     EfficientNetV1B0Backbone,
 )
@@ -70,25 +87,6 @@
 )
 from keras_cv.models.backbones.efficientnet_v1.efficientnet_v1_aliases import (
     EfficientNetV1Backbone,
-=======
-from keras_cv.models.backbones.efficientnet_lite.efficientnet_lite_aliases import (  # noqa: E501
-    EfficientNetLiteB0Backbone,
-)
-from keras_cv.models.backbones.efficientnet_lite.efficientnet_lite_aliases import (  # noqa: E501
-    EfficientNetLiteB1Backbone,
-)
-from keras_cv.models.backbones.efficientnet_lite.efficientnet_lite_aliases import (  # noqa: E501
-    EfficientNetLiteB2Backbone,
-)
-from keras_cv.models.backbones.efficientnet_lite.efficientnet_lite_aliases import (  # noqa: E501
-    EfficientNetLiteB3Backbone,
-)
-from keras_cv.models.backbones.efficientnet_lite.efficientnet_lite_aliases import (  # noqa: E501
-    EfficientNetLiteB4Backbone,
-)
-from keras_cv.models.backbones.efficientnet_lite.efficientnet_lite_backbone import (  # noqa: E501
-    EfficientNetLiteBackbone,
->>>>>>> 1eabccb3
 )
 from keras_cv.models.backbones.efficientnet_v2.efficientnet_v2_aliases import (
     EfficientNetV2B0Backbone,
