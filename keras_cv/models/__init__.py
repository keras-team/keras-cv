--- conflicted
+++ resolved
@@ -31,7 +31,18 @@
 from keras_cv.models.backbones.csp_darknet.csp_darknet_backbone import (
     CSPDarkNetXLBackbone,
 )
-<<<<<<< HEAD
+from keras_cv.models.backbones.densenet.densenet_aliases import (
+    DenseNet121Backbone,
+)
+from keras_cv.models.backbones.densenet.densenet_aliases import (
+    DenseNet169Backbone,
+)
+from keras_cv.models.backbones.densenet.densenet_aliases import (
+    DenseNet201Backbone,
+)
+from keras_cv.models.backbones.densenet.densenet_backbone import (
+    DenseNetBackbone,
+)
 from keras_cv.models.backbones.efficientnet_v1.efficientnet_v1_aliases import (
     EfficientNetV1B0Backbone,
 )
@@ -58,19 +69,6 @@
 )
 from keras_cv.models.backbones.efficientnet_v1.efficientnet_v1_aliases import (
     EfficientNetV1Backbone,
-=======
-from keras_cv.models.backbones.densenet.densenet_aliases import (
-    DenseNet121Backbone,
-)
-from keras_cv.models.backbones.densenet.densenet_aliases import (
-    DenseNet169Backbone,
-)
-from keras_cv.models.backbones.densenet.densenet_aliases import (
-    DenseNet201Backbone,
-)
-from keras_cv.models.backbones.densenet.densenet_backbone import (
-    DenseNetBackbone,
->>>>>>> bf3f4bd7
 )
 from keras_cv.models.backbones.efficientnet_v2.efficientnet_v2_aliases import (
     EfficientNetV2B0Backbone,
