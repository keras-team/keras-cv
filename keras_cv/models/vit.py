--- conflicted
+++ resolved
@@ -278,48 +278,6 @@
             x
         )
 
-<<<<<<< HEAD
-    inputs = utils.parse_model_inputs(input_shape, input_tensor)
-    x = inputs
-
-    if include_rescaling:
-        x = layers.Rescaling(1.0 / 255.0, name="rescaling")(x)
-
-    # The previous layer rescales [0..255] to [0..1] if applicable
-    # This one rescales [0..1] to [-1..1] since ViTs expect [-1..1]
-    x = layers.Rescaling(scale=1.0 / 0.5, offset=-1.0, name="rescaling_2")(x)
-
-    encoded_patches = PatchingAndEmbedding(project_dim, patch_size)(x)
-    encoded_patches = layers.Dropout(mlp_dropout)(encoded_patches)
-
-    for _ in range(transformer_layer_num):
-        encoded_patches = TransformerEncoder(
-            project_dim=project_dim,
-            mlp_dim=mlp_dim,
-            num_heads=num_heads,
-            mlp_dropout=mlp_dropout,
-            attention_dropout=attention_dropout,
-            activation=activation,
-        )(encoded_patches)
-
-    output = layers.LayerNormalization(epsilon=1e-6)(encoded_patches)
-
-    if include_top:
-        output = output[:, 0]
-        output = layers.Dense(classes, activation=classifier_activation)(output)
-
-    elif pooling == "token_pooling":
-        output = output[:, 0]
-    elif pooling == "avg":
-        output = layers.GlobalAveragePooling1D()(output)
-
-    model = keras.Model(inputs=inputs, outputs=output)
-
-    if weights is not None:
-        model.load_weights(weights)
-
-    return model
-=======
         encoded_patches = PatchingAndEmbedding(project_dim, patch_size)(x)
         encoded_patches = layers.Dropout(mlp_dropout)(encoded_patches)
 
@@ -336,13 +294,13 @@
         output = layers.LayerNormalization(epsilon=1e-6)(encoded_patches)
 
         if include_top:
-            output = layers.Lambda(lambda rep: rep[:, 0])(output)
+            output = output[:, 0]
             output = layers.Dense(classes, activation=classifier_activation)(
                 output
             )
 
         elif pooling == "token_pooling":
-            output = layers.Lambda(lambda rep: rep[:, 0])(output)
+            output = output[:, 0]
         elif pooling == "avg":
             output = layers.GlobalAveragePooling1D()(output)
 
@@ -391,7 +349,6 @@
     @classmethod
     def from_config(cls, config):
         return cls(**config)
->>>>>>> ea251971
 
 
 def ViTTiny16(
