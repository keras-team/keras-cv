--- conflicted
+++ resolved
@@ -37,49 +37,6 @@
 
 
 config = {
-<<<<<<< HEAD
-    'v1': {
-        'text_encoder': {
-            'vocab_size': 49408,
-            'embed_dim': 768,
-            'num_blocks': 12,
-            'num_heads': 12,
-            'use_q_gelu': True,
-            'version': 'v1',
-            'max_length': 77
-            },
-        'diffusion_model': {
-            'model_channels': 320,
-            'channel_mult': [ 1, 2, 4, 4 ],
-            'num_heads': 8,
-            'head_dim': -1,
-            'context_length':768,
-            'max_length': 77,
-            'f_c': False,
-            'version': 'v1'
-            }
-            },
-    
-    'v2':{
-        'text_encoder': {
-            'vocab_size': 49408,
-            'embed_dim': 1024,
-            'num_blocks': 23,
-            'num_heads': 16,
-            'use_q_gelu': False,
-            'version': 'v2',
-            'max_length': 77
-            },
-        'diffusion_model': {
-            'model_channels': 320,
-            'channel_mult': [ 1, 2, 4, 4 ],
-            'num_heads': -1,
-            'head_dim': 64,
-            'context_length': 1024,
-            'max_length': 77,
-            'f_c': True,
-            'version': 'v2'
-=======
     "v1": {
         "text_encoder": {
             "vocab_size": 49408,
@@ -133,7 +90,6 @@
                 "origin": "https://huggingface.co/Jobayer/stable_diffusion_v2/resolve/main/diffusion_model_v2_1.h5",
                 "file_hash": "c31730e91111f98fe0e2dbde4475d381b5287ebb9672b1821796146a25c5132d"
                 },
->>>>>>> 313bbb5e
             }
             }
             }
@@ -188,11 +144,7 @@
         self,
         img_height=512,
         img_width=512,
-<<<<<<< HEAD
-        version='v1',
-=======
         version='v2',
->>>>>>> 313bbb5e
         jit_compile=False,
     ):
         # UNet requires multiples of 2**7 = 128
