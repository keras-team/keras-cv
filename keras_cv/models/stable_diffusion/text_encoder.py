# Copyright 2022 The KerasCV Authors
#
# Licensed under the Apache License, Version 2.0 (the "License");
# you may not use this file except in compliance with the License.
# You may obtain a copy of the License at
#
#     https://www.apache.org/licenses/LICENSE-2.0
#
# Unless required by applicable law or agreed to in writing, software
# distributed under the License is distributed on an "AS IS" BASIS,
# WITHOUT WARRANTIES OR CONDITIONS OF ANY KIND, either express or implied.
# See the License for the specific language governing permissions and
# limitations under the License.

import tensorflow as tf
from tensorflow import keras
from tensorflow.experimental import numpy as tfnp


class TextEncoder(keras.Model):
    def __init__(self, config, name=None, download_weights=True):
        tokens = keras.layers.Input(shape=[config['max_length'],], dtype="int32", name="tokens")
        positions = keras.layers.Input(
            shape=[config['max_length'],], dtype="int32", name="positions"
        )
<<<<<<< HEAD
        x = CLIPEmbedding(config['vocab_size'], config['embed_dim'], config['max_length'])([tokens, positions])
        for _ in range(config['num_blocks']):
            x = CLIPEncoderLayer(
                embed_dim=config['embed_dim'], 
                num_heads=config['num_heads'], 
                use_quick_gelu=config['use_quick_gelu']
                )(x)
=======
        x = CLIPEmbedding(vocab_size, 768, max_length)([tokens, positions])
        for _ in range(12):
            x = CLIPEncoderLayer(768, 12, use_quick_gelu=True)(x)
>>>>>>> 7f57f813
        embedded = keras.layers.LayerNormalization(epsilon=1e-5)(x)
        super().__init__([tokens, positions], embedded, name=name)

        if download_weights:
            text_encoder_weights_fpath = keras.utils.get_file(
                origin=config['weights']['origin'],
                file_hash=config['weights']['file_hash']
            )
            self.load_weights(text_encoder_weights_fpath)


class TextEncoderV2(keras.Model):
    def __init__(self, max_length, vocab_size=49408, name=None, download_weights=True):
        tokens = keras.layers.Input(shape=(max_length,), dtype="int32", name="tokens")
        positions = keras.layers.Input(
            shape=(max_length,), dtype="int32", name="positions"
        )
        x = CLIPEmbedding(vocab_size, 1024, max_length)([tokens, positions])
        for _ in range(23):
            x = CLIPEncoderLayer(1024, 16, use_quick_gelu=False)(x)
        embedded = keras.layers.LayerNormalization(epsilon=1e-5)(x)
        super().__init__([tokens, positions], embedded, name=name)

        if download_weights:
            text_encoder_weights_fpath = keras.utils.get_file(
                origin="https://huggingface.co/Jobayer/stable_diffusion_v2/resolve/main/text_encoder_v2_1.h5",
                file_hash="985002e68704e1c5c3549de332218e99c5b9b745db7171d5f31fcd9a6089f25b"
            )
            self.load_weights(text_encoder_weights_fpath)


class CLIPEmbedding(keras.layers.Layer):
    def __init__(self, input_dim=49408, embed_dim=768, max_length=77, **kwargs):
        super().__init__(**kwargs)
        self.token_embedding = keras.layers.Embedding(input_dim, embed_dim)
        self.position_embedding = keras.layers.Embedding(max_length, embed_dim)

    def call(self, inputs):
        tokens, positions = inputs
        tokens = self.token_embedding(tokens)
        positions = self.position_embedding(positions)
        return tokens + positions

def quick_gelu(x):
    return x * tf.sigmoid(x * 1.702)

class CLIPEncoderLayer(keras.layers.Layer):
    def __init__(self, embed_dim, num_heads, use_quick_gelu=True, **kwargs):
        super().__init__(**kwargs)
        self.layer_norm1 = keras.layers.LayerNormalization(epsilon=1e-5)
<<<<<<< HEAD
        self.clip_attn = CLIPAttention(embed_dim=embed_dim, num_heads=num_heads, causal=True)
=======
        self.clip_attn = CLIPAttention(embed_dim, num_heads, causal=True)
>>>>>>> 7f57f813
        self.layer_norm2 = keras.layers.LayerNormalization(epsilon=1e-5)
        self.fc1 = keras.layers.Dense(embed_dim*4)
        self.fc2 = keras.layers.Dense(embed_dim)
        self.gelu = quick_gelu if use_quick_gelu else tf.nn.gelu
    def call(self, inputs):
        residual = inputs
        x = self.layer_norm1(inputs)
        x = self.clip_attn(x)
        x = residual + x
        residual = x
        x = self.layer_norm2(x)
        x = self.fc1(x)
        x = self.gelu(x)
        x = self.fc2(x)
        return x + residual


class CLIPAttention(keras.layers.Layer):
    def __init__(self, embed_dim=768, num_heads=12, causal=True, **kwargs):
        super().__init__(**kwargs)
        self.embed_dim = embed_dim
        self.num_heads = num_heads
        self.causal = causal
        self.head_dim = self.embed_dim // self.num_heads
        self.scale = self.head_dim**-0.5
        self.q_proj = keras.layers.Dense(self.embed_dim)
        self.k_proj = keras.layers.Dense(self.embed_dim)
        self.v_proj = keras.layers.Dense(self.embed_dim)
        self.out_proj = keras.layers.Dense(self.embed_dim)

    def reshape_states(self, x, sequence_length, batch_size):
        x = tf.reshape(x, (batch_size, sequence_length, self.num_heads, self.head_dim))
        return tf.transpose(x, (0, 2, 1, 3))  # bs, heads, sequence_length, head_dim

    def call(self, inputs, attention_mask=None):
        if attention_mask is None and self.causal:
            length = tf.shape(inputs)[1]
            attention_mask = tfnp.triu(
                tf.ones((1, 1, length, length), dtype=self.compute_dtype) * -tfnp.inf,
                k=1,
            )

        _, tgt_len, embed_dim = inputs.shape
        query_states = self.q_proj(inputs) * self.scale
        key_states = self.reshape_states(self.k_proj(inputs), tgt_len, -1)
        value_states = self.reshape_states(self.v_proj(inputs), tgt_len, -1)

        proj_shape = (-1, tgt_len, self.head_dim)
        query_states = self.reshape_states(query_states, tgt_len, -1)
        query_states = tf.reshape(query_states, proj_shape)
        key_states = tf.reshape(key_states, proj_shape)

        src_len = tgt_len
        value_states = tf.reshape(value_states, proj_shape)
        attn_weights = query_states @ tf.transpose(key_states, (0, 2, 1))

        attn_weights = tf.reshape(attn_weights, (-1, self.num_heads, tgt_len, src_len))
        attn_weights = attn_weights + attention_mask
        attn_weights = tf.reshape(attn_weights, (-1, tgt_len, src_len))

        attn_weights = tf.nn.softmax(attn_weights)
        attn_output = attn_weights @ value_states

        attn_output = tf.reshape(
            attn_output, (-1, self.num_heads, tgt_len, self.head_dim)
        )
        attn_output = tf.transpose(attn_output, (0, 2, 1, 3))
        attn_output = tf.reshape(attn_output, (-1, tgt_len, embed_dim))
        return self.out_proj(attn_output)<|MERGE_RESOLUTION|>--- conflicted
+++ resolved
@@ -18,31 +18,21 @@
 
 
 class TextEncoder(keras.Model):
-    def __init__(self, config, name=None, download_weights=True):
-        tokens = keras.layers.Input(shape=[config['max_length'],], dtype="int32", name="tokens")
+    def __init__(self, max_length, vocab_size=49408, name=None, download_weights=True):
+        tokens = keras.layers.Input(shape=(max_length,), dtype="int32", name="tokens")
         positions = keras.layers.Input(
-            shape=[config['max_length'],], dtype="int32", name="positions"
+            shape=(max_length,), dtype="int32", name="positions"
         )
-<<<<<<< HEAD
-        x = CLIPEmbedding(config['vocab_size'], config['embed_dim'], config['max_length'])([tokens, positions])
-        for _ in range(config['num_blocks']):
-            x = CLIPEncoderLayer(
-                embed_dim=config['embed_dim'], 
-                num_heads=config['num_heads'], 
-                use_quick_gelu=config['use_quick_gelu']
-                )(x)
-=======
         x = CLIPEmbedding(vocab_size, 768, max_length)([tokens, positions])
         for _ in range(12):
             x = CLIPEncoderLayer(768, 12, use_quick_gelu=True)(x)
->>>>>>> 7f57f813
         embedded = keras.layers.LayerNormalization(epsilon=1e-5)(x)
         super().__init__([tokens, positions], embedded, name=name)
 
         if download_weights:
             text_encoder_weights_fpath = keras.utils.get_file(
-                origin=config['weights']['origin'],
-                file_hash=config['weights']['file_hash']
+                origin="https://huggingface.co/fchollet/stable-diffusion/resolve/main/kcv_encoder.h5",
+                file_hash="4789e63e07c0e54d6a34a29b45ce81ece27060c499a709d556c7755b42bb0dc4",
             )
             self.load_weights(text_encoder_weights_fpath)
 
@@ -68,10 +58,10 @@
 
 
 class CLIPEmbedding(keras.layers.Layer):
-    def __init__(self, input_dim=49408, embed_dim=768, max_length=77, **kwargs):
+    def __init__(self, input_dim=49408, output_dim=768, max_length=77, **kwargs):
         super().__init__(**kwargs)
-        self.token_embedding = keras.layers.Embedding(input_dim, embed_dim)
-        self.position_embedding = keras.layers.Embedding(max_length, embed_dim)
+        self.token_embedding = keras.layers.Embedding(input_dim, output_dim)
+        self.position_embedding = keras.layers.Embedding(max_length, output_dim)
 
     def call(self, inputs):
         tokens, positions = inputs
@@ -86,11 +76,7 @@
     def __init__(self, embed_dim, num_heads, use_quick_gelu=True, **kwargs):
         super().__init__(**kwargs)
         self.layer_norm1 = keras.layers.LayerNormalization(epsilon=1e-5)
-<<<<<<< HEAD
-        self.clip_attn = CLIPAttention(embed_dim=embed_dim, num_heads=num_heads, causal=True)
-=======
         self.clip_attn = CLIPAttention(embed_dim, num_heads, causal=True)
->>>>>>> 7f57f813
         self.layer_norm2 = keras.layers.LayerNormalization(epsilon=1e-5)
         self.fc1 = keras.layers.Dense(embed_dim*4)
         self.fc2 = keras.layers.Dense(embed_dim)
