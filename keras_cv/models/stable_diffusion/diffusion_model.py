--- conflicted
+++ resolved
@@ -54,33 +54,21 @@
         
         for _ in range(2):
             x = ResBlock(channels[0])([x, t_emb])
-<<<<<<< HEAD
-            x = SpatialTransformer(num_heads[0], head_dim[0], config['f_c'])([x, context])
-=======
             x = SpatialTransformer(num_heads[0], head_dim[0], config['fully_connected'])([x, context])
->>>>>>> 313bbb5e
             outputs.append(x)
         x = PaddedConv2D(channels[0], 3, strides=2, padding=1)(x)  # Downsample 2x
         outputs.append(x)
 
         for _ in range(2):
             x = ResBlock(channels[1])([x, t_emb])
-<<<<<<< HEAD
-            x = SpatialTransformer(num_heads[1], head_dim[1], config['f_c'])([x, context])
-=======
             x = SpatialTransformer(num_heads[1], head_dim[1], config['fully_connected'])([x, context])
->>>>>>> 313bbb5e
             outputs.append(x)
         x = PaddedConv2D(channels[1], 3, strides=2, padding=1)(x)  # Downsample 2x
         outputs.append(x)
 
         for _ in range(2):
             x = ResBlock(channels[2])([x, t_emb])
-<<<<<<< HEAD
-            x = SpatialTransformer(num_heads[2], head_dim[2], config['f_c'])([x, context])
-=======
             x = SpatialTransformer(num_heads[2], head_dim[2], config['fully_connected'])([x, context])
->>>>>>> 313bbb5e
             outputs.append(x)
         x = PaddedConv2D(channels[2], 3, strides=2, padding=1)(x)  # Downsample 2x
         outputs.append(x)
@@ -92,11 +80,7 @@
         # Middle flow
         
         x = ResBlock(channels[3])([x, t_emb])
-<<<<<<< HEAD
-        x = SpatialTransformer(num_heads[3], head_dim[3], config['f_c'])([x, context])
-=======
         x = SpatialTransformer(num_heads[3], head_dim[3], config['fully_connected'])([x, context])
->>>>>>> 313bbb5e
         x = ResBlock(channels[3])([x, t_emb])
         
 
@@ -110,31 +94,19 @@
         for _ in range(3):
             x = keras.layers.Concatenate()([x, outputs.pop()])
             x = ResBlock(channels[2])([x, t_emb])
-<<<<<<< HEAD
-            x = SpatialTransformer(num_heads[2], head_dim[2], config['f_c'])([x, context])
-=======
             x = SpatialTransformer(num_heads[2], head_dim[2], config['fully_connected'])([x, context])
->>>>>>> 313bbb5e
         x = Upsample(channels[2])(x)
 
         for _ in range(3):
             x = keras.layers.Concatenate()([x, outputs.pop()])
             x = ResBlock(channels[1])([x, t_emb])
-<<<<<<< HEAD
-            x = SpatialTransformer(num_heads[1], head_dim[1], config['f_c'])([x, context])
-=======
             x = SpatialTransformer(num_heads[1], head_dim[1], config['fully_connected'])([x, context])
->>>>>>> 313bbb5e
         x = Upsample(channels[1])(x)
 
         for _ in range(3):
             x = keras.layers.Concatenate()([x, outputs.pop()])
             x = ResBlock(channels[0])([x, t_emb])
-<<<<<<< HEAD
-            x = SpatialTransformer(num_heads[0], head_dim[0], config['f_c'])([x, context])
-=======
             x = SpatialTransformer(num_heads[0], head_dim[0], config['fully_connected'])([x, context])
->>>>>>> 313bbb5e
 
         # Exit flow
 
@@ -145,23 +117,10 @@
         super().__init__([latent, t_embed_input, context], output, name=name)
 
         if download_weights:
-<<<<<<< HEAD
-            if config['version']=='v1':
-                diffusion_model_weights_fpath = keras.utils.get_file(
-                    origin="https://huggingface.co/fchollet/stable-diffusion/resolve/main/kcv_diffusion_model.h5",
-                    file_hash="8799ff9763de13d7f30a683d653018e114ed24a6a819667da4f5ee10f9e805fe",
-                )
-            else:
-                diffusion_model_weights_fpath = keras.utils.get_file(
-                    origin="https://huggingface.co/Jobayer/stable_diffusion_v2/resolve/main/diffusion_model_v2_1.h5",
-                    file_hash="c31730e91111f98fe0e2dbde4475d381b5287ebb9672b1821796146a25c5132d",
-                )
-=======
             diffusion_model_weights_fpath = keras.utils.get_file(
                 origin=config['weights']['origin'],
                 file_hash=config['weights']['file_hash']
             )
->>>>>>> 313bbb5e
             self.load_weights(diffusion_model_weights_fpath)
 
 
@@ -204,28 +163,16 @@
 
 
 class SpatialTransformer(keras.layers.Layer):
-<<<<<<< HEAD
-    def __init__(self, num_heads, head_size, f_c=False, **kwargs):
-        super().__init__(**kwargs)
-        self.norm = GroupNormalization(epsilon=1e-5)
-        channels = num_heads * head_size
-        if f_c:
-=======
     def __init__(self, num_heads, head_size, fully_connected=False, **kwargs):
         super().__init__(**kwargs)
         self.norm = GroupNormalization(epsilon=1e-5)
         channels = num_heads * head_size
         if fully_connected:
->>>>>>> 313bbb5e
             self.proj1 = keras.layers.Dense(num_heads * head_size) # sdv2 uses dense layer rather than conv
         else:
             self.proj1 = PaddedConv2D(num_heads * head_size, 1)
         self.transformer_block = BasicTransformerBlock(channels, num_heads, head_size)
-<<<<<<< HEAD
-        if f_c:
-=======
         if fully_connected:
->>>>>>> 313bbb5e
             self.proj2 = keras.layers.Dense(channels)
         else:
             self.proj2 = PaddedConv2D(channels, 1)
