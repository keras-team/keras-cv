# Copyright 2022 The KerasCV Authors
#
# Licensed under the Apache License, Version 2.0 (the "License");
# you may not use this file except in compliance with the License.
# You may obtain a copy of the License at
#
#     https://www.apache.org/licenses/LICENSE-2.0
#
# Unless required by applicable law or agreed to in writing, software
# distributed under the License is distributed on an "AS IS" BASIS,
# WITHOUT WARRANTIES OR CONDITIONS OF ANY KIND, either express or implied.
# See the License for the specific language governing permissions and
# limitations under the License.

"""DarkNet models for KerasCV.
Reference:
    - [YoloV4 Paper](https://arxiv.org/abs/1804.02767)
    - [CSPNet Paper](https://arxiv.org/pdf/1911.11929)
    - [YoloX Paper](https://arxiv.org/abs/2107.08430)
    - [YoloX implementation](https://github.com/ultralytics/yolov3)
"""
import types

import tensorflow as tf
from tensorflow import keras
from tensorflow.keras import layers

from keras_cv.models import utils
from keras_cv.models.__internal__.darknet_utils import CrossStagePartial
from keras_cv.models.__internal__.darknet_utils import DarknetConvBlock
from keras_cv.models.__internal__.darknet_utils import DarknetConvBlockDepthwise
from keras_cv.models.__internal__.darknet_utils import Focus
from keras_cv.models.__internal__.darknet_utils import (
    SpatialPyramidPoolingBottleneck,
)
from keras_cv.models.weights import parse_weights

DEPTH_MULTIPLIERS = {
    "tiny": 0.33,
    "s": 0.33,
    "m": 0.67,
    "l": 1.00,
    "x": 1.33,
}

<<<<<<< HEAD
def CSPDarkNet(
    depth_multiplier,
    width_multiplier,
    include_rescaling,
    include_top,
    use_depthwise=False,
    num_classes=None,
    weights=None,
    input_shape=(None, None, 3),
    input_tensor=None,
    pooling=None,
    classifier_activation="softmax",
    name="CSPDarkNet",
    **kwargs,
):
    """Instantiates the CSPDarkNet architecture.

    Although the DarkNet architecture is commonly used for detection tasks, it
    is possible to extract the intermediate dark2 to dark5 layers from the model
    for creating a feature pyramid Network.

=======
WIDTH_MULTIPLIERS = {
    "tiny": 0.375,
    "s": 0.50,
    "m": 0.75,
    "l": 1.00,
    "x": 1.25,
}
BASE_DOCSTRING = """Represents the {name} architecture.
    The CSPDarkNet architectures are commonly used for detection tasks. It is
    possible to extract the intermediate dark2 to dark5 layers from the model for
    creating a feature pyramid Network.
>>>>>>> f086a183
    Reference:
        - [YoloV4 Paper](https://arxiv.org/abs/1804.02767)
        - [CSPNet Paper](https://arxiv.org/pdf/1911.11929)
        - [YoloX Paper](https://arxiv.org/abs/2107.08430)
        - [YoloX implementation](https://github.com/ultralytics/yolov3)
    For transfer learning use cases, make sure to read the
<<<<<<< HEAD
    [guide to transfer learning & fine-tuning]
    (https://keras.io/guides/transfer_learning/).

    Args:
        depth_multiplier: A float value used to calculate the base depth of the
            model this changes based the detection model being used.
        width_multiplier: A float value used to calculate the base width of the
            model this changes based the detection model being used.
        include_rescaling: whether or not to rescale the inputs. If set to True,
            inputs will be passed through a `Rescaling(1/255.0)` layer.
        include_top: whether to include the fully-connected layer at the top of
            the network. If provided, `num_classes` must be provided.
        use_depthwise: a boolean value used to decide whether a depthwise conv
            block should be used over a regular darknet block. Defaults to
            False.
        num_classes: optional number of classes to classify images into, only to
            be specified if `include_top` is True.
=======
    [guide to transfer learning & fine-tuning](https://keras.io/guides/transfer_learning/).
    Args:
        include_rescaling: bool, whether or not to rescale the inputs. If set to True,
            inputs will be passed through a `Rescaling(1/255.0)` layer.
        include_top: bool, whether to include the fully-connected layer at the top of
            the network. If provided, `num_classes` must be provided.
        use_depthwise: a boolean value used to decide whether a depthwise conv block
            should be used over a regular darknet block. Defaults to False
        num_classes: integer, optional number of classes to classify images into. Only to be
            specified if `include_top` is True.
>>>>>>> f086a183
        weights: one of `None` (random initialization), a pretrained weight file
            path, or a reference to pre-trained weights (e.g.
            'imagenet/classification')(see available pre-trained weights in
            weights.py)
        input_tensor: optional Keras tensor (i.e. output of `layers.Input()`)
            to use as image input for the model.
        input_shape: optional shape tuple, defaults to (None, None, 3).
        pooling: optional pooling mode for feature extraction when `include_top`
            is `False`.
            - `None` means that the output of the model will be the 4D tensor
                output of the last convolutional block.
            - `avg` means that global average pooling will be applied to the
                output of the last convolutional block, and thus the output of
                the model will be a 2D tensor.
            - `max` means that global max pooling will be applied.
<<<<<<< HEAD
        classifier_activation: A `str` or callable. The activation function to
            use on the "top" layer. Ignored unless `include_top=True`. Set
            `classifier_activation=None` to return the logits of the "top"
            layer.
        name: (Optional) name to pass to the model.  Defaults to "CSPDarkNet".
    Returns:
        A `keras.Model` instance.
    """
    if weights and not tf.io.gfile.exists(weights):
        raise ValueError(
            "The `weights` argument should be either `None` or the path to the "
            "weights file to be loaded. Weights file not found at location: "
            f"{weights}"
        )

    if include_top and not num_classes:
        raise ValueError(
            "If `include_top` is True, you should specify `num_classes`. "
            f"Received: num_classes={num_classes}"
        )

    ConvBlock = DarknetConvBlockDepthwise if use_depthwise else DarknetConvBlock

    base_channels = int(width_multiplier * 64)
    base_depth = max(round(depth_multiplier * 3), 1)

    inputs = utils.parse_model_inputs(input_shape, input_tensor)

    x = inputs
    if include_rescaling:
        x = layers.Rescaling(1 / 255.0)(x)

    # stem
    x = Focus(name="stem_focus")(x)
    x = DarknetConvBlock(
        base_channels, kernel_size=3, strides=1, name="stem_conv"
    )(x)

    _backbone_level_outputs = {}
    # dark2
    x = ConvBlock(
        base_channels * 2, kernel_size=3, strides=2, name="dark2_conv"
    )(x)
    x = CrossStagePartial(
        base_channels * 2,
        num_bottlenecks=base_depth,
        use_depthwise=use_depthwise,
        name="dark2_csp",
    )(x)
    _backbone_level_outputs[2] = x

    # dark3
    x = ConvBlock(
        base_channels * 4, kernel_size=3, strides=2, name="dark3_conv"
    )(x)
    x = CrossStagePartial(
        base_channels * 4,
        num_bottlenecks=base_depth * 3,
        use_depthwise=use_depthwise,
        name="dark3_csp",
    )(x)
    _backbone_level_outputs[3] = x

    # dark4
    x = ConvBlock(
        base_channels * 8, kernel_size=3, strides=2, name="dark4_conv"
    )(x)
    x = CrossStagePartial(
        base_channels * 8,
        num_bottlenecks=base_depth * 3,
        use_depthwise=use_depthwise,
        name="dark4_csp",
    )(x)
    _backbone_level_outputs[4] = x

    # dark5
    x = ConvBlock(
        base_channels * 16, kernel_size=3, strides=2, name="dark5_conv"
    )(x)
    x = SpatialPyramidPoolingBottleneck(
        base_channels * 16, hidden_filters=base_channels * 8, name="dark5_spp"
    )(x)
    x = CrossStagePartial(
        base_channels * 16,
        num_bottlenecks=base_depth,
        residual=False,
        use_depthwise=use_depthwise,
        name="dark5_csp",
    )(x)
    _backbone_level_outputs[5] = x

    if include_top:
        x = layers.GlobalAveragePooling2D(name="avg_pool")(x)
        x = layers.Dense(
            num_classes, activation=classifier_activation, name="predictions"
        )(x)
    elif pooling == "avg":
        x = layers.GlobalAveragePooling2D(name="avg_pool")(x)
    elif pooling == "max":
        x = layers.GlobalMaxPooling2D(name="max_pool")(x)

    model = keras.Model(inputs, x, name=name, **kwargs)
    model._backbone_level_outputs = _backbone_level_outputs
    # Bind the `to_backbone_model` method to the application model.
    model.as_backbone = types.MethodType(utils.as_backbone, model)

    if weights is not None:
        model.load_weights(weights)
    return model


DEPTH_MULTIPLIERS = {
    "tiny": 0.33,
    "s": 0.33,
    "m": 0.67,
    "l": 1.00,
    "x": 1.33,
}

WIDTH_MULTIPLIERS = {
    "tiny": 0.375,
    "s": 0.50,
    "m": 0.75,
    "l": 1.00,
    "x": 1.25,
}
=======
        classifier_activation: A `str` or callable. The activation function to use
            on the "top" layer. Ignored unless `include_top=True`. Set
            `classifier_activation=None` to return the logits of the "top" layer.
        name: string, optional name to pass to the model, defaults to "{name}".
    Returns:
        A `keras.Model` instance.
"""
>>>>>>> f086a183


<<<<<<< HEAD
    The CSPDarkNet architectures are commonly used for detection tasks. It is
    possible to extract the intermediate dark2 to dark5 layers from the model
    for creating a feature pyramid Network.

=======
@keras.utils.register_keras_serializable(package="keras_cv.models")
class CSPDarkNet(keras.Model):
    """This class represents the CSPDarkNet architecture.
    Although the DarkNet architecture is commonly used for detection tasks, it is
    possible to extract the intermediate dark2 to dark5 layers from the model for
    creating a feature pyramid Network.
>>>>>>> f086a183
    Reference:
        - [YoloV4 Paper](https://arxiv.org/abs/1804.02767)
        - [CSPNet Paper](https://arxiv.org/pdf/1911.11929)
        - [YoloX Paper](https://arxiv.org/abs/2107.08430)
        - [YoloX implementation](https://github.com/ultralytics/yolov3)
    For transfer learning use cases, make sure to read the
<<<<<<< HEAD
    [guide to transfer learning & fine-tuning]
    (https://keras.io/guides/transfer_learning/).

    Args:
        include_rescaling: whether or not to rescale the inputs. If set to True,
            inputs will be passed through a `Rescaling(1/255.0)` layer.
        include_top: whether to include the fully-connected layer at the top of
            the network. If provided, `num_classes` must be provided.
        use_depthwise: a boolean value used to decide whether a depthwise conv
            block should be used over a regular darknet block. Defaults to False
        num_classes: optional number of classes to classify images into, only to
            be specified if `include_top` is True.
=======
    [guide to transfer learning & fine-tuning](https://keras.io/guides/transfer_learning/).
    Args:
        depth_multiplier: A float value used to calculate the base depth of the model
            this changes based the detection model being used.
        width_multiplier: A float value used to calculate the base width of the model
            this changes based the detection model being used.
        include_rescaling: bool ,whether or not to Rescale the inputs.If set to True,
            inputs will be passed through a `Rescaling(1/255.0)` layer.
        include_top: bool, whether to include the fully-connected layer at the top of
            the network.  If provided, `num_classes` must be provided.
        use_depthwise: a boolean value used to decide whether a depthwise conv block
            should be used over a regular darknet block. Defaults to False
        num_classes: optional int,optional number of classes to classify images into, only to be
            specified if `include_top` is True.
>>>>>>> f086a183
        weights: one of `None` (random initialization), a pretrained weight file
            path, or a reference to pre-trained weights (e.g.
            'imagenet/classification')(see available pre-trained weights in
            weights.py)
        input_tensor: optional Keras tensor (i.e. output of `layers.Input()`)
            to use as image input for the model.
        input_shape: optional shape tuple, defaults to (None, None, 3).
        pooling: optional pooling mode for feature extraction when `include_top`
            is `False`.
            - `None` means that the output of the model will be the 4D tensor
                output of the last convolutional block.
            - `avg` means that global average pooling will be applied to the
                output of the last convolutional block, and thus the output of
                the model will be a 2D tensor.
            - `max` means that global max pooling will be applied.
<<<<<<< HEAD
        classifier_activation: A `str` or callable. The activation function to
            use on the "top" layer. Ignored unless `include_top=True`. Set
            `classifier_activation=None` to return the logits of the "top"
            layer.

        name: (Optional) name to pass to the model.  Defaults to "{name}".
=======
        classifier_activation: A `str` or callable. The activation function to use
            on the "top" layer. Ignored unless `include_top=True`. Set
            `classifier_activation=None` to return the logits of the "top" layer.
        name: (Optional) name to pass to the model.  Defaults to "CSPDarkNet".
>>>>>>> f086a183
    Returns:
        A `keras.Model` instance.
    """

    def __init__(
        self,
        depth_multiplier,
        width_multiplier,
        include_rescaling,
        include_top,
        use_depthwise=False,
        num_classes=None,
        weights=None,
        input_shape=(None, None, 3),
        input_tensor=None,
        pooling=None,
        classifier_activation="softmax",
        name="CSPDarkNet",
        **kwargs,
    ):
        if weights and not tf.io.gfile.exists(weights):
            raise ValueError(
                "The `weights` argument should be either `None` or the path to the "
                f"weights file to be loaded. Weights file not found at location{weights}"
            )

        if include_top and not num_classes:
            raise ValueError(
                "If `include_top` is True, you should specify `num_classes`. Received: "
                f"num_classes={num_classes}"
            )

        ConvBlock = (
            DarknetConvBlockDepthwise if use_depthwise else DarknetConvBlock
        )

        base_channels = int(width_multiplier * 64)
        base_depth = max(round(depth_multiplier * 3), 1)

        inputs = utils.parse_model_inputs(input_shape, input_tensor)

        x = inputs
        if include_rescaling:
            x = layers.Rescaling(1 / 255.0)(x)

        # stem
        x = Focus(name="stem_focus")(x)
        x = DarknetConvBlock(
            base_channels, kernel_size=3, strides=1, name="stem_conv"
        )(x)

        _backbone_level_outputs = {}
        # dark2
        x = ConvBlock(
            base_channels * 2, kernel_size=3, strides=2, name="dark2_conv"
        )(x)
        x = CrossStagePartial(
            base_channels * 2,
            num_bottlenecks=base_depth,
            use_depthwise=use_depthwise,
            name="dark2_csp",
        )(x)
        _backbone_level_outputs[2] = x

        # dark3
        x = ConvBlock(
            base_channels * 4, kernel_size=3, strides=2, name="dark3_conv"
        )(x)
        x = CrossStagePartial(
            base_channels * 4,
            num_bottlenecks=base_depth * 3,
            use_depthwise=use_depthwise,
            name="dark3_csp",
        )(x)
        _backbone_level_outputs[3] = x

        # dark4
        x = ConvBlock(
            base_channels * 8, kernel_size=3, strides=2, name="dark4_conv"
        )(x)
        x = CrossStagePartial(
            base_channels * 8,
            num_bottlenecks=base_depth * 3,
            use_depthwise=use_depthwise,
            name="dark4_csp",
        )(x)
        _backbone_level_outputs[4] = x

        # dark5
        x = ConvBlock(
            base_channels * 16, kernel_size=3, strides=2, name="dark5_conv"
        )(x)
        x = SpatialPyramidPoolingBottleneck(
            base_channels * 16,
            hidden_filters=base_channels * 8,
            name="dark5_spp",
        )(x)
        x = CrossStagePartial(
            base_channels * 16,
            num_bottlenecks=base_depth,
            residual=False,
            use_depthwise=use_depthwise,
            name="dark5_csp",
        )(x)
        _backbone_level_outputs[5] = x

        if include_top:
            x = layers.GlobalAveragePooling2D(name="avg_pool")(x)
            x = layers.Dense(
                num_classes,
                activation=classifier_activation,
                name="predictions",
            )(x)
        elif pooling == "avg":
            x = layers.GlobalAveragePooling2D(name="avg_pool")(x)
        elif pooling == "max":
            x = layers.GlobalMaxPooling2D(name="max_pool")(x)

        super().__init__(inputs=inputs, outputs=x, name=name, **kwargs)
        self._backbone_level_outputs = _backbone_level_outputs
        # Bind the `to_backbone_model` method to the application model.
        self.as_backbone = types.MethodType(utils.as_backbone, self)

        if weights is not None:
            self.load_weights(weights)

        self.depth_multiplier = depth_multiplier
        self.width_multiplier = width_multiplier
        self.include_rescaling = include_rescaling
        self.include_top = include_top
        self.use_depthwise = use_depthwise
        self.num_classes = num_classes
        self.input_tensor = input_tensor
        self.pooling = pooling
        self.classifier_activation = classifier_activation

    def get_config(self):
        return {
            "depth_multiplier": self.depth_multiplier,
            "width_multiplier": self.width_multiplier,
            "include_rescaling": self.include_rescaling,
            "include_top": self.include_top,
            "use_depthwise": self.use_depthwise,
            "num_classes": self.num_classes,
            "input_shape": self.input_shape[1:],
            "input_tensor": self.input_tensor,
            "pooling": self.pooling,
            "classifier_activation": self.classifier_activation,
            "name": self.name,
            "trainable": self.trainable,
        }

    @classmethod
    def from_config(cls, config):
        return cls(**config)


def CSPDarkNetTiny(
    *,
    include_rescaling,
    include_top,
    use_depthwise=False,
    num_classes=None,
    weights=None,
    input_shape=(None, None, 3),
    input_tensor=None,
    pooling=None,
    classifier_activation="softmax",
    name="CSPDarkNetTiny",
    **kwargs,
):
    return CSPDarkNet(
        depth_multiplier=DEPTH_MULTIPLIERS["tiny"],
        width_multiplier=WIDTH_MULTIPLIERS["tiny"],
        include_rescaling=include_rescaling,
        include_top=include_top,
        use_depthwise=use_depthwise,
        num_classes=num_classes,
        weights=parse_weights(weights, include_top, "cspdarknettiny"),
        input_shape=input_shape,
        input_tensor=input_tensor,
        pooling=pooling,
        classifier_activation=classifier_activation,
        name=name,
        **kwargs,
    )


def CSPDarkNetS(
    *,
    include_rescaling,
    include_top,
    use_depthwise=False,
    num_classes=None,
    weights=None,
    input_shape=(None, None, 3),
    input_tensor=None,
    pooling=None,
    classifier_activation="softmax",
    name="CSPDarkNetS",
    **kwargs,
):
    return CSPDarkNet(
        depth_multiplier=DEPTH_MULTIPLIERS["s"],
        width_multiplier=WIDTH_MULTIPLIERS["s"],
        include_rescaling=include_rescaling,
        include_top=include_top,
        use_depthwise=use_depthwise,
        num_classes=num_classes,
        weights=weights,
        input_shape=input_shape,
        input_tensor=input_tensor,
        pooling=pooling,
        classifier_activation=classifier_activation,
        name=name,
        **kwargs,
    )


def CSPDarkNetM(
    *,
    include_rescaling,
    include_top,
    use_depthwise=False,
    num_classes=None,
    weights=None,
    input_shape=(None, None, 3),
    input_tensor=None,
    pooling=None,
    classifier_activation="softmax",
    name="CSPDarkNetM",
    **kwargs,
):
    return CSPDarkNet(
        depth_multiplier=DEPTH_MULTIPLIERS["m"],
        width_multiplier=WIDTH_MULTIPLIERS["m"],
        include_rescaling=include_rescaling,
        include_top=include_top,
        use_depthwise=use_depthwise,
        num_classes=num_classes,
        weights=weights,
        input_shape=input_shape,
        input_tensor=input_tensor,
        pooling=pooling,
        classifier_activation=classifier_activation,
        name=name,
        **kwargs,
    )


def CSPDarkNetL(
    *,
    include_rescaling,
    include_top,
    use_depthwise=False,
    num_classes=None,
    weights=None,
    input_shape=(None, None, 3),
    input_tensor=None,
    pooling=None,
    classifier_activation="softmax",
    name="CSPDarkNetL",
    **kwargs,
):
    return CSPDarkNet(
        depth_multiplier=DEPTH_MULTIPLIERS["l"],
        width_multiplier=WIDTH_MULTIPLIERS["l"],
        include_rescaling=include_rescaling,
        include_top=include_top,
        use_depthwise=use_depthwise,
        num_classes=num_classes,
        weights=parse_weights(weights, include_top, "cspdarknetl"),
        input_shape=input_shape,
        input_tensor=input_tensor,
        pooling=pooling,
        classifier_activation=classifier_activation,
        name=name,
        **kwargs,
    )


def CSPDarkNetX(
    *,
    include_rescaling,
    include_top,
    use_depthwise=False,
    num_classes=None,
    weights=None,
    input_shape=(None, None, 3),
    input_tensor=None,
    pooling=None,
    classifier_activation="softmax",
    name="CSPDarkNetX",
    **kwargs,
):
    return CSPDarkNet(
        depth_multiplier=DEPTH_MULTIPLIERS["x"],
        width_multiplier=WIDTH_MULTIPLIERS["x"],
        include_rescaling=include_rescaling,
        include_top=include_top,
        use_depthwise=use_depthwise,
        num_classes=num_classes,
        weights=weights,
        input_shape=input_shape,
        input_tensor=input_tensor,
        pooling=pooling,
        classifier_activation=classifier_activation,
        name=name,
        **kwargs,
    )


setattr(CSPDarkNetTiny, "__doc__", BASE_DOCSTRING.format(name="CSPDarkNetTiny"))
setattr(CSPDarkNetS, "__doc__", BASE_DOCSTRING.format(name="CSPDarkNetS"))
setattr(CSPDarkNetM, "__doc__", BASE_DOCSTRING.format(name="CSPDarkNetM"))
setattr(CSPDarkNetL, "__doc__", BASE_DOCSTRING.format(name="CSPDarkNetL"))
setattr(CSPDarkNetX, "__doc__", BASE_DOCSTRING.format(name="CSPDarkNetX"))<|MERGE_RESOLUTION|>--- conflicted
+++ resolved
@@ -43,29 +43,6 @@
     "x": 1.33,
 }
 
-<<<<<<< HEAD
-def CSPDarkNet(
-    depth_multiplier,
-    width_multiplier,
-    include_rescaling,
-    include_top,
-    use_depthwise=False,
-    num_classes=None,
-    weights=None,
-    input_shape=(None, None, 3),
-    input_tensor=None,
-    pooling=None,
-    classifier_activation="softmax",
-    name="CSPDarkNet",
-    **kwargs,
-):
-    """Instantiates the CSPDarkNet architecture.
-
-    Although the DarkNet architecture is commonly used for detection tasks, it
-    is possible to extract the intermediate dark2 to dark5 layers from the model
-    for creating a feature pyramid Network.
-
-=======
 WIDTH_MULTIPLIERS = {
     "tiny": 0.375,
     "s": 0.50,
@@ -77,32 +54,12 @@
     The CSPDarkNet architectures are commonly used for detection tasks. It is
     possible to extract the intermediate dark2 to dark5 layers from the model for
     creating a feature pyramid Network.
->>>>>>> f086a183
     Reference:
         - [YoloV4 Paper](https://arxiv.org/abs/1804.02767)
         - [CSPNet Paper](https://arxiv.org/pdf/1911.11929)
         - [YoloX Paper](https://arxiv.org/abs/2107.08430)
         - [YoloX implementation](https://github.com/ultralytics/yolov3)
     For transfer learning use cases, make sure to read the
-<<<<<<< HEAD
-    [guide to transfer learning & fine-tuning]
-    (https://keras.io/guides/transfer_learning/).
-
-    Args:
-        depth_multiplier: A float value used to calculate the base depth of the
-            model this changes based the detection model being used.
-        width_multiplier: A float value used to calculate the base width of the
-            model this changes based the detection model being used.
-        include_rescaling: whether or not to rescale the inputs. If set to True,
-            inputs will be passed through a `Rescaling(1/255.0)` layer.
-        include_top: whether to include the fully-connected layer at the top of
-            the network. If provided, `num_classes` must be provided.
-        use_depthwise: a boolean value used to decide whether a depthwise conv
-            block should be used over a regular darknet block. Defaults to
-            False.
-        num_classes: optional number of classes to classify images into, only to
-            be specified if `include_top` is True.
-=======
     [guide to transfer learning & fine-tuning](https://keras.io/guides/transfer_learning/).
     Args:
         include_rescaling: bool, whether or not to rescale the inputs. If set to True,
@@ -113,150 +70,20 @@
             should be used over a regular darknet block. Defaults to False
         num_classes: integer, optional number of classes to classify images into. Only to be
             specified if `include_top` is True.
->>>>>>> f086a183
         weights: one of `None` (random initialization), a pretrained weight file
-            path, or a reference to pre-trained weights (e.g.
-            'imagenet/classification')(see available pre-trained weights in
-            weights.py)
+            path, or a reference to pre-trained weights (e.g. 'imagenet/classification')
+            (see available pre-trained weights in weights.py)
         input_tensor: optional Keras tensor (i.e. output of `layers.Input()`)
             to use as image input for the model.
         input_shape: optional shape tuple, defaults to (None, None, 3).
         pooling: optional pooling mode for feature extraction when `include_top`
             is `False`.
-            - `None` means that the output of the model will be the 4D tensor
-                output of the last convolutional block.
+            - `None` means that the output of the model will be the 4D tensor output
+                of the last convolutional block.
             - `avg` means that global average pooling will be applied to the
-                output of the last convolutional block, and thus the output of
-                the model will be a 2D tensor.
+                output of the last convolutional block, and thus the output of the
+                model will be a 2D tensor.
             - `max` means that global max pooling will be applied.
-<<<<<<< HEAD
-        classifier_activation: A `str` or callable. The activation function to
-            use on the "top" layer. Ignored unless `include_top=True`. Set
-            `classifier_activation=None` to return the logits of the "top"
-            layer.
-        name: (Optional) name to pass to the model.  Defaults to "CSPDarkNet".
-    Returns:
-        A `keras.Model` instance.
-    """
-    if weights and not tf.io.gfile.exists(weights):
-        raise ValueError(
-            "The `weights` argument should be either `None` or the path to the "
-            "weights file to be loaded. Weights file not found at location: "
-            f"{weights}"
-        )
-
-    if include_top and not num_classes:
-        raise ValueError(
-            "If `include_top` is True, you should specify `num_classes`. "
-            f"Received: num_classes={num_classes}"
-        )
-
-    ConvBlock = DarknetConvBlockDepthwise if use_depthwise else DarknetConvBlock
-
-    base_channels = int(width_multiplier * 64)
-    base_depth = max(round(depth_multiplier * 3), 1)
-
-    inputs = utils.parse_model_inputs(input_shape, input_tensor)
-
-    x = inputs
-    if include_rescaling:
-        x = layers.Rescaling(1 / 255.0)(x)
-
-    # stem
-    x = Focus(name="stem_focus")(x)
-    x = DarknetConvBlock(
-        base_channels, kernel_size=3, strides=1, name="stem_conv"
-    )(x)
-
-    _backbone_level_outputs = {}
-    # dark2
-    x = ConvBlock(
-        base_channels * 2, kernel_size=3, strides=2, name="dark2_conv"
-    )(x)
-    x = CrossStagePartial(
-        base_channels * 2,
-        num_bottlenecks=base_depth,
-        use_depthwise=use_depthwise,
-        name="dark2_csp",
-    )(x)
-    _backbone_level_outputs[2] = x
-
-    # dark3
-    x = ConvBlock(
-        base_channels * 4, kernel_size=3, strides=2, name="dark3_conv"
-    )(x)
-    x = CrossStagePartial(
-        base_channels * 4,
-        num_bottlenecks=base_depth * 3,
-        use_depthwise=use_depthwise,
-        name="dark3_csp",
-    )(x)
-    _backbone_level_outputs[3] = x
-
-    # dark4
-    x = ConvBlock(
-        base_channels * 8, kernel_size=3, strides=2, name="dark4_conv"
-    )(x)
-    x = CrossStagePartial(
-        base_channels * 8,
-        num_bottlenecks=base_depth * 3,
-        use_depthwise=use_depthwise,
-        name="dark4_csp",
-    )(x)
-    _backbone_level_outputs[4] = x
-
-    # dark5
-    x = ConvBlock(
-        base_channels * 16, kernel_size=3, strides=2, name="dark5_conv"
-    )(x)
-    x = SpatialPyramidPoolingBottleneck(
-        base_channels * 16, hidden_filters=base_channels * 8, name="dark5_spp"
-    )(x)
-    x = CrossStagePartial(
-        base_channels * 16,
-        num_bottlenecks=base_depth,
-        residual=False,
-        use_depthwise=use_depthwise,
-        name="dark5_csp",
-    )(x)
-    _backbone_level_outputs[5] = x
-
-    if include_top:
-        x = layers.GlobalAveragePooling2D(name="avg_pool")(x)
-        x = layers.Dense(
-            num_classes, activation=classifier_activation, name="predictions"
-        )(x)
-    elif pooling == "avg":
-        x = layers.GlobalAveragePooling2D(name="avg_pool")(x)
-    elif pooling == "max":
-        x = layers.GlobalMaxPooling2D(name="max_pool")(x)
-
-    model = keras.Model(inputs, x, name=name, **kwargs)
-    model._backbone_level_outputs = _backbone_level_outputs
-    # Bind the `to_backbone_model` method to the application model.
-    model.as_backbone = types.MethodType(utils.as_backbone, model)
-
-    if weights is not None:
-        model.load_weights(weights)
-    return model
-
-
-DEPTH_MULTIPLIERS = {
-    "tiny": 0.33,
-    "s": 0.33,
-    "m": 0.67,
-    "l": 1.00,
-    "x": 1.33,
-}
-
-WIDTH_MULTIPLIERS = {
-    "tiny": 0.375,
-    "s": 0.50,
-    "m": 0.75,
-    "l": 1.00,
-    "x": 1.25,
-}
-=======
         classifier_activation: A `str` or callable. The activation function to use
             on the "top" layer. Ignored unless `include_top=True`. Set
             `classifier_activation=None` to return the logits of the "top" layer.
@@ -264,42 +91,20 @@
     Returns:
         A `keras.Model` instance.
 """
->>>>>>> f086a183
-
-
-<<<<<<< HEAD
-    The CSPDarkNet architectures are commonly used for detection tasks. It is
-    possible to extract the intermediate dark2 to dark5 layers from the model
-    for creating a feature pyramid Network.
-
-=======
+
+
 @keras.utils.register_keras_serializable(package="keras_cv.models")
 class CSPDarkNet(keras.Model):
     """This class represents the CSPDarkNet architecture.
     Although the DarkNet architecture is commonly used for detection tasks, it is
     possible to extract the intermediate dark2 to dark5 layers from the model for
     creating a feature pyramid Network.
->>>>>>> f086a183
     Reference:
         - [YoloV4 Paper](https://arxiv.org/abs/1804.02767)
         - [CSPNet Paper](https://arxiv.org/pdf/1911.11929)
         - [YoloX Paper](https://arxiv.org/abs/2107.08430)
         - [YoloX implementation](https://github.com/ultralytics/yolov3)
     For transfer learning use cases, make sure to read the
-<<<<<<< HEAD
-    [guide to transfer learning & fine-tuning]
-    (https://keras.io/guides/transfer_learning/).
-
-    Args:
-        include_rescaling: whether or not to rescale the inputs. If set to True,
-            inputs will be passed through a `Rescaling(1/255.0)` layer.
-        include_top: whether to include the fully-connected layer at the top of
-            the network. If provided, `num_classes` must be provided.
-        use_depthwise: a boolean value used to decide whether a depthwise conv
-            block should be used over a regular darknet block. Defaults to False
-        num_classes: optional number of classes to classify images into, only to
-            be specified if `include_top` is True.
-=======
     [guide to transfer learning & fine-tuning](https://keras.io/guides/transfer_learning/).
     Args:
         depth_multiplier: A float value used to calculate the base depth of the model
@@ -314,35 +119,24 @@
             should be used over a regular darknet block. Defaults to False
         num_classes: optional int,optional number of classes to classify images into, only to be
             specified if `include_top` is True.
->>>>>>> f086a183
         weights: one of `None` (random initialization), a pretrained weight file
-            path, or a reference to pre-trained weights (e.g.
-            'imagenet/classification')(see available pre-trained weights in
-            weights.py)
+            path, or a reference to pre-trained weights (e.g. 'imagenet/classification')
+            (see available pre-trained weights in weights.py)
         input_tensor: optional Keras tensor (i.e. output of `layers.Input()`)
             to use as image input for the model.
         input_shape: optional shape tuple, defaults to (None, None, 3).
         pooling: optional pooling mode for feature extraction when `include_top`
             is `False`.
-            - `None` means that the output of the model will be the 4D tensor
-                output of the last convolutional block.
+            - `None` means that the output of the model will be the 4D tensor output
+                of the last convolutional block.
             - `avg` means that global average pooling will be applied to the
-                output of the last convolutional block, and thus the output of
-                the model will be a 2D tensor.
+                output of the last convolutional block, and thus the output of the
+                model will be a 2D tensor.
             - `max` means that global max pooling will be applied.
-<<<<<<< HEAD
-        classifier_activation: A `str` or callable. The activation function to
-            use on the "top" layer. Ignored unless `include_top=True`. Set
-            `classifier_activation=None` to return the logits of the "top"
-            layer.
-
-        name: (Optional) name to pass to the model.  Defaults to "{name}".
-=======
         classifier_activation: A `str` or callable. The activation function to use
             on the "top" layer. Ignored unless `include_top=True`. Set
             `classifier_activation=None` to return the logits of the "top" layer.
         name: (Optional) name to pass to the model.  Defaults to "CSPDarkNet".
->>>>>>> f086a183
     Returns:
         A `keras.Model` instance.
     """
