--- conflicted
+++ resolved
@@ -391,10 +391,6 @@
         backbone,
         num_classes,
         bounding_box_format,
-<<<<<<< HEAD
-        backbone,
-=======
->>>>>>> 675e5755
         fpn_depth=2,
         label_encoder=None,
         prediction_decoder=None,
