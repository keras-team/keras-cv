--- conflicted
+++ resolved
@@ -244,11 +244,10 @@
             background class. Classes should be represented by integers in the
             range [0, num_classes).
         bounding_box_format: The format of bounding boxes of model output. Refer
-<<<<<<< HEAD
             [to the keras.io docs]
             (https://keras.io/api/keras_cv/bounding_box/formats/) for more
             details on supported bounding box formats.
-        backbone: a `tf.keras.Model` custom backbone model. For now, only a
+        backbone: a `keras.Model` custom backbone model. For now, only a
             backbone with per level dict output is supported, for example,
             ResNet50 with FPN, which uses the last conv block from stage 2 to
             stage 6 and add a max pooling at stage 7. Defaults to
@@ -279,37 +278,6 @@
             box prediction and softmaxed score prediction, and returns NMSed box
             prediction, NMSed softmaxed score prediction, NMSed class
             prediction, and NMSed valid detection.
-=======
-            [to the keras.io docs](https://keras.io/api/keras_cv/bounding_box/formats/)
-            for more details on supported bounding box formats.
-        backbone: a `keras.Model` custom backbone model. For now, only a backbone
-            with per level dict output is supported, for example, ResNet50 with FPN, which
-            uses the last conv block from stage 2 to stage 6 and add a max pooling at
-            stage 7. Defaults to `keras_cv.models.ResNet50`.
-        anchor_generator: (Optional) a `keras_cv.layers.AnchorGeneratot`. It is used
-            in the model to match ground truth boxes and labels with anchors, or with
-            region proposals. By default it uses the sizes and ratios from the paper,
-            that is optimized for image size between [640, 800]. The users should pass
-            their own anchor generator if the input image size differs from paper.
-            For now, only anchor generator with per level dict output is supported,
-        label_encoder: (Optional) a keras.Layer that accepts an anchors Tensor, a
-            bounding box Tensor and a bounding box class Tensor to its `call()` method,
-            and returns RetinaNet training targets. It returns box and class targets as
-            well as sample weights.
-        rpn_head: (Optional) a `keras.layers.Layer` that takes input feature map and
-            returns a box delta prediction (in reference to anchors) and binary prediction
-            (foreground vs background) with per level dict output is supported. By default
-            it uses the rpn head from paper, which is 3x3 conv followed by 1 box regressor
-            and 1 binary classifier.
-        rcnn_head: (Optional) a `keras.layers.Layer` that takes input feature map and
-            returns a box delta prediction (in reference to rois) and multi-class prediction
-            (all foreground classes + one background class). By default it uses the rcnn head
-            from paper, which is 2 FC layer with 1024 dimension, 1 box regressor and 1
-            softmax classifier.
-        prediction_decoder: (Optional) a `keras.layers.Layer` that takes input box prediction and
-            softmaxed score prediction, and returns NMSed box prediction, NMSed softmaxed
-            score prediction, NMSed class prediction, and NMSed valid detection.
->>>>>>> f086a183
     """
 
     def __init__(
@@ -641,12 +609,8 @@
         loss = keras.losses.get(loss)
     if loss is None or not isinstance(loss, keras.losses.Loss):
         raise ValueError(
-<<<<<<< HEAD
-            f"FasterRCNN only accepts `tf.keras.losses.Loss` for {loss_name}, "
+            f"FasterRCNN only accepts `keras.losses.Loss` for {loss_name}, "
             f"got {loss}"
-=======
-            f"FasterRCNN only accepts `keras.losses.Loss` for {loss_name}, got {loss}"
->>>>>>> f086a183
         )
     if loss.reduction != keras.losses.Reduction.SUM:
         logging.info(
