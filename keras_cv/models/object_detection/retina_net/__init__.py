# Copyright 2022 The KerasCV Authors
#
# Licensed under the Apache License, Version 2.0 (the "License");
# you may not use this file except in compliance with the License.
# You may obtain a copy of the License at
#
#     https://www.apache.org/licenses/LICENSE-2.0
#
# Unless required by applicable law or agreed to in writing, software
# distributed under the License is distributed on an "AS IS" BASIS,
# WITHOUT WARRANTIES OR CONDITIONS OF ANY KIND, either express or implied.
# See the License for the specific language governing permissions and
# limitations under the License.
<<<<<<< HEAD
from keras_cv.models.object_detection.retina_net.retina_net_label_encoder import (  # noqa: E501
=======
from keras_cv.models.object_detection.retina_net.feature_pyramid import (
    FeaturePyramid,
)
from keras_cv.models.object_detection.retina_net.prediction_head import (
    PredictionHead,
)
from keras_cv.models.object_detection.retina_net.retina_net_label_encoder import (
>>>>>>> 055b01be
    RetinaNetLabelEncoder,
)<|MERGE_RESOLUTION|>--- conflicted
+++ resolved
@@ -11,16 +11,12 @@
 # WITHOUT WARRANTIES OR CONDITIONS OF ANY KIND, either express or implied.
 # See the License for the specific language governing permissions and
 # limitations under the License.
-<<<<<<< HEAD
-from keras_cv.models.object_detection.retina_net.retina_net_label_encoder import (  # noqa: E501
-=======
 from keras_cv.models.object_detection.retina_net.feature_pyramid import (
     FeaturePyramid,
 )
 from keras_cv.models.object_detection.retina_net.prediction_head import (
     PredictionHead,
 )
-from keras_cv.models.object_detection.retina_net.retina_net_label_encoder import (
->>>>>>> 055b01be
+from keras_cv.models.object_detection.retina_net.retina_net_label_encoder import (  # noqa: E501
     RetinaNetLabelEncoder,
 )