--- conflicted
+++ resolved
@@ -39,14 +39,8 @@
     """A Keras model implementing the RetinaNet architecture.
 
     Implements the RetinaNet architecture for object detection.  The constructor
-<<<<<<< HEAD
-    requires `classes`, and `bounding_box_format`.  Optionally, a backbone,
+    requires `num_classes`, and `bounding_box_format`.  Optionally, a backbone,
     custom label encoder, and prediction decoder may all be provided.
-=======
-    requires `num_classes`, `bounding_box_format` and a `backbone`.  Optionally, a
-    custom label encoder, feature pyramid network, and prediction decoder may all be
-    provided.
->>>>>>> 2d8f297f
 
     Usage:
     ```python
@@ -143,23 +137,12 @@
             )
 
         self.bounding_box_format = bounding_box_format
-<<<<<<< HEAD
-        self.classes = classes
+        self.classes = num_classes
         # TODO(jbischof): replace with preset default once this is Task subclass
         if backbone is None:
             self.backbone = keras_cv.models.ResNet50V2Backbone()
         else:
             self.backbone = backbone
-=======
-        self.num_classes = num_classes
-        self.backbone = (
-            backbone
-            or keras_cv.models.ResNet50(
-                include_top=False, include_rescaling=True
-            ).as_backbone()
-        )
-
->>>>>>> 2d8f297f
         self._prediction_decoder = (
             prediction_decoder
             or cv_layers.MultiClassNonMaxSuppression(
