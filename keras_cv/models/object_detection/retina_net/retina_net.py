--- conflicted
+++ resolved
@@ -231,14 +231,8 @@
     def decode_predictions(self, predictions, images):
         # no-op if default decoder is used.
         box_pred, cls_pred = predictions
-<<<<<<< HEAD
-        predictions = {"boxes": box_pred, "classes": cls_pred}
-        pred_for_inference = bounding_box.convert_format(
-            predictions,
-=======
         box_pred = bounding_box.convert_format(
             box_pred,
->>>>>>> fcf14494
             source=self.bounding_box_format,
             target=self.prediction_decoder.bounding_box_format,
             images=images,
@@ -368,9 +362,12 @@
             x=images, y=y_true, y_pred=y_pred, sample_weight=sample_weights
         )
 
-    def _encode(self, x, y):
-        y = bounding_box.convert_format(
-            y,
+    def train_step(self, data):
+        x, y = data
+        gt_boxes = y["boxes"]
+        gt_classes = y["classes"]
+        gt_boxes = bounding_box.convert_format(
+            gt_boxes,
             source=self.bounding_box_format,
             target=self.label_encoder.bounding_box_format,
             images=x,
@@ -389,10 +386,6 @@
         box_target, class_target = self._encode(x, y)
 
         with tf.GradientTape() as tape:
-<<<<<<< HEAD
-            box_pred, cls_pred = self(x, training=True)
-            loss = self._backward(box_target, class_target, box_pred, cls_pred)
-=======
             total_loss = self.compute_loss(x, gt_boxes, gt_classes, training=True)
 
             reg_losses = []
@@ -402,7 +395,6 @@
                         reg_losses.append(self.weight_decay * tf.nn.l2_loss(var))
                 l2_loss = tf.math.add_n(reg_losses)
             total_loss += l2_loss
->>>>>>> fcf14494
         # Training specific code
         trainable_vars = self.trainable_variables
         gradients = tape.gradient(total_loss, trainable_vars)
@@ -412,27 +404,6 @@
 
     def test_step(self, data):
         x, y = data
-<<<<<<< HEAD
-        box_target, class_target = self._encode(x, y)
-
-        box_pred, cls_pred = self(x, training=False)
-        _ = self._backward(box_target, class_target, box_pred, cls_pred)
-
-        return {m.name: m.result() for m in self.train_metrics}
-
-
-def _parse_backbone(backbone, include_rescaling, backbone_weights):
-    if isinstance(backbone, str) and include_rescaling is None:
-        raise ValueError(
-            "When using a preconfigured backbone, please do provide a "
-            "`include_rescaling` parameter.  `include_rescaling` is passed to the "
-            "Keras application constructor for the provided backbone.  When "
-            "`include_rescaling=True`, image inputs are passed through a "
-            "`layers.Rescaling(1/255.0)` layer. When `include_rescaling=False`, no "
-            "downscaling is performed. "
-            f"Received backbone={backbone}, include_rescaling={include_rescaling}."
-        )
-=======
         gt_boxes = y["boxes"]
         gt_classes = y["classes"]
         gt_boxes = bounding_box.convert_format(
@@ -449,7 +420,6 @@
             images=x,
         )
         _ = self.compute_loss(x, gt_boxes, gt_classes, training=False)
->>>>>>> fcf14494
 
         return self.compute_metrics(x, {}, {}, sample_weight={})
 
