# Copyright 2022 The KerasCV Authors
#
# Licensed under the Apache License, Version 2.0 (the "License");
# you may not use this file except in compliance with the License.
# You may obtain a copy of the License at
#
#     https://www.apache.org/licenses/LICENSE-2.0
#
# Unless required by applicable law or agreed to in writing, software
# distributed under the License is distributed on an "AS IS" BASIS,
# WITHOUT WARRANTIES OR CONDITIONS OF ANY KIND, either express or implied.
# See the License for the specific language governing permissions and
# limitations under the License.

import copy

import numpy as np
import tensorflow as tf
from tensorflow import keras

import keras_cv
from keras_cv import bounding_box
from keras_cv import layers as cv_layers
from keras_cv.bounding_box.converters import _decode_deltas_to_boxes
from keras_cv.models.backbones.backbone_presets import backbone_presets
from keras_cv.models.backbones.backbone_presets import (
    backbone_presets_with_weights,
)
from keras_cv.models.object_detection import predict_utils
from keras_cv.models.object_detection.__internal__ import unpack_input
from keras_cv.models.object_detection.retina_net import FeaturePyramid
from keras_cv.models.object_detection.retina_net import PredictionHead
from keras_cv.models.object_detection.retina_net import RetinaNetLabelEncoder
from keras_cv.models.object_detection.retina_net.retina_net_presets import (
    retina_net_presets,
)
from keras_cv.models.task import Task
from keras_cv.utils.python_utils import classproperty
from keras_cv.utils.train import get_feature_extractor

BOX_VARIANCE = [0.1, 0.1, 0.2, 0.2]


<<<<<<< HEAD
# TODO(lukewood): update docstring to include documentation on creating a custom
#  label decoder/etc.
# TODO(jbischof): Generalize `FeaturePyramid` class to allow for any P-levels
#  and add `feature_pyramid_levels` param.
=======
# TODO(jbischof): Generalize `FeaturePyramid` class to allow for any P-levels and
# add `feature_pyramid_levels` param.
>>>>>>> 055b01be
@keras.utils.register_keras_serializable(package="keras_cv")
class RetinaNet(Task):
    """A Keras model implementing the RetinaNet meta-architecture.

<<<<<<< HEAD
    Implements the RetinaNet architecture for object detection. The constructor
    requires `num_classes`, and `bounding_box_format`. Optionally, a backbone,
    custom label encoder, and prediction decoder may all be provided.
=======
    Implements the RetinaNet architecture for object detection.  The constructor
    requires `num_classes`, `bounding_box_format`, and a backbone.  Optionally,
    a custom label encoder, and prediction decoder may be provided.
>>>>>>> 055b01be

    Examples:
    ```python
    images = tf.ones(shape=(1, 512, 512, 3))
    labels = {
        "boxes": [
            [
                [0, 0, 100, 100],
                [100, 100, 200, 200],
                [300, 300, 100, 100],
            ]
        ],
        "classes": [[1, 1, 1]],
    }
    model = keras_cv.models.RetinaNet(
        num_classes=20,
        bounding_box_format="xywh",
        backbone=keras_cv.models.ResNet50Backbone.from_preset(
            "resnet50_imagenet"
        )
    )

    # Evaluate model
    model(images)

    # Train model
    model.compile(
        classification_loss='focal',
        box_loss='smoothl1',
        optimizer=tf.optimizers.SGD(global_clipnorm=10.0),
        jit_compile=False,
    )
    model.fit(images, labels)
    ```

    Args:
        num_classes: the number of classes in your dataset excluding the background
            class.  classes should be represented by integers in the range
            [0, num_classes).
        bounding_box_format: The format of bounding boxes of input dataset. Refer
            [to the keras.io docs](https://keras.io/api/keras_cv/bounding_box/formats/)
            for more details on supported bounding box formats.
        backbone: `keras.Model`. Must implement the `pyramid_level_inputs`
            property with keys 3, 4, and 5 and layer names as values. A somewhat
            sensible backbone to use in many cases is the:
            `keras_cv.models.ResNetBackbone.from_preset("resnet50_imagenet")`
        anchor_generator: (Optional) a `keras_cv.layers.AnchorGenerator`.  If provided,
            the anchor generator will be passed to both the `label_encoder` and the
            `prediction_decoder`.  Only to be used when both `label_encoder` and
            `prediction_decoder` are both `None`.  Defaults to an anchor generator with
            the parameterization: `strides=[2**i for i in range(3, 8)]`,
            `scales=[2**x for x in [0, 1 / 3, 2 / 3]]`,
            `sizes=[32.0, 64.0, 128.0, 256.0, 512.0]`, and
            `aspect_ratios=[0.5, 1.0, 2.0]`.
        label_encoder: (Optional) a keras.Layer that accepts an image Tensor, a
<<<<<<< HEAD
            bounding box Tensor and a bounding box class Tensor to its `call()`
            method, and returns RetinaNet training targets. By default, a
            KerasCV standard LabelEncoder is created and used. Results of this
            `call()` method are passed to the `loss` object passed into
            `compile()` as the `y_true` argument.
        prediction_decoder: (Optional)  A `keras.layer` that is responsible for
            transforming RetinaNet predictions into usable bounding box Tensors.
            If not provided, a default is provided. The default
            `prediction_decoder` layer uses a `MultiClassNonMaxSuppression`
            operation for box pruning.
        classification_head: (Optional) A `keras.Layer` that performs
            classification of the bounding boxes. If not provided, a simple
            ConvNet with 1 layer will be used.
        box_head: (Optional) A `keras.Layer` that performs regression of the
            bounding boxes. If not provided, a simple ConvNet with 1 layer will
            be used.
=======
            bounding box Tensor and a bounding box class Tensor to its `call()` method,
            and returns RetinaNet training targets.  By default, a KerasCV standard
            `RetinaNetLabelEncoder` is created and used.  Results of this object's
            `call()` method are passed to the `loss` object for `box_loss` and
            `classification_loss` the `y_true` argument.
        prediction_decoder: (Optional)  A `keras.layers.Layer` that is responsible
            for transforming RetinaNet predictions into usable bounding box
            Tensors.  If not provided, a default is provided.  The default
            `prediction_decoder` layer is a
            `keras_cv.layers.MultiClassNonMaxSuppression` layer, which uses
            a Non-Max Suppression for box pruning.
        classification_head: (Optional) A `keras.Layer` that performs classification of
            the bounding boxes.  If not provided, a simple ConvNet with 3 layers will be
            used.
        box_head: (Optional) A `keras.Layer` that performs regression of
            the bounding boxes.  If not provided, a simple ConvNet with 3 layers will be
            used.
>>>>>>> 055b01be
    """

    def __init__(
        self,
        backbone,
        num_classes,
        bounding_box_format,
        anchor_generator=None,
        label_encoder=None,
        prediction_decoder=None,
        classification_head=None,
        box_head=None,
        **kwargs,
    ):
        if anchor_generator is not None and (
            prediction_decoder or label_encoder
        ):
            raise ValueError(
                "`anchor_generator` is only to be provided when "
                "both `label_encoder` and `prediction_decoder` are both "
                f"`None`. Received `anchor_generator={anchor_generator}` "
                f"`label_encoder={label_encoder}`, "
                f"`prediction_decoder={prediction_decoder}`. To customize the "
                "behavior of the anchor_generator inside of a custom "
                "`label_encoder` or custom `prediction_decoder` you should "
                "provide both to `RetinaNet`, and ensure that the "
                "`anchor_generator` provided to both is identical"
            )
        anchor_generator = (
            anchor_generator
            or RetinaNet.default_anchor_generator(bounding_box_format)
        )
<<<<<<< HEAD
        label_encoder = (
            label_encoder
            or keras_cv.models.object_detection.retina_net.RetinaNetLabelEncoder(  # noqa: E501
                bounding_box_format=bounding_box_format,
                anchor_generator=anchor_generator,
                box_variance=BOX_VARIANCE,
=======
        label_encoder = label_encoder or RetinaNetLabelEncoder(
            bounding_box_format=bounding_box_format,
            anchor_generator=anchor_generator,
            box_variance=BOX_VARIANCE,
        )

        extractor_levels = [3, 4, 5]
        extractor_layer_names = [
            backbone.pyramid_level_inputs[i] for i in extractor_levels
        ]
        feature_extractor = get_feature_extractor(
            backbone, extractor_layer_names, extractor_levels
        )
        feature_pyramid = FeaturePyramid()

        prior_probability = keras.initializers.Constant(
            -np.log((1 - 0.01) / 0.01)
        )
        classification_head = classification_head or PredictionHead(
            output_filters=9 * num_classes,
            bias_initializer=prior_probability,
        )
        box_head = box_head or PredictionHead(
            output_filters=9 * 4, bias_initializer=keras.initializers.Zeros()
        )

        # Begin construction of forward pass
        images = keras.layers.Input(feature_extractor.input_shape[1:])

        backbone_outputs = feature_extractor(images)
        features = feature_pyramid(backbone_outputs)

        batch_size = tf.shape(images)[0]
        cls_pred = []
        box_pred = []
        for feature in features:
            box_pred.append(tf.reshape(box_head(feature), [batch_size, -1, 4]))
            cls_pred.append(
                tf.reshape(
                    classification_head(feature),
                    [batch_size, -1, num_classes],
                )
>>>>>>> 055b01be
            )

        cls_pred = keras.layers.Concatenate(axis=1, name="classification")(
            cls_pred
        )
        box_pred = keras.layers.Concatenate(axis=1, name="box")(box_pred)
        # box_pred is always in "center_yxhw" delta-encoded no matter what
        # format you pass in.

        inputs = images
        outputs = {"box": box_pred, "classification": cls_pred}

        super().__init__(
            inputs=inputs,
            outputs=outputs,
            **kwargs,
        )
        self.label_encoder = label_encoder
        self.anchor_generator = anchor_generator
        if bounding_box_format.lower() != "xywh":
            raise ValueError(
                "`keras_cv.models.RetinaNet` only supports the 'xywh' "
                "`bounding_box_format`. In future releases, more formats will "
                "be supported. For now, please pass "
                "`bounding_box_format='xywh'`. Received "
                f"`bounding_box_format={bounding_box_format}`"
            )

        self.bounding_box_format = bounding_box_format
        self.num_classes = num_classes
        if num_classes == 1:
            raise ValueError(
                "RetinaNet must always have at least 2 classes. This is "
                "because logits are passed through a `tf.softmax()` call "
                "before `MultiClassNonMaxSuppression()` is applied. If only a "
                "single class is present, the model will always give a score "
                "of `1` for the single present class."
            )

        self.backbone = backbone

        self.feature_extractor = feature_extractor
        self._prediction_decoder = (
            prediction_decoder
            or cv_layers.MultiClassNonMaxSuppression(
                bounding_box_format=bounding_box_format,
                from_logits=True,
            )
        )

        self.feature_pyramid = feature_pyramid
        self.classification_head = classification_head
        self.box_head = box_head
        self.build(backbone.input_shape)

    def make_predict_function(self, force=False):
        return predict_utils.make_predict_function(self, force=force)

    @property
    def prediction_decoder(self):
        return self._prediction_decoder

    @prediction_decoder.setter
    def prediction_decoder(self, prediction_decoder):
        if prediction_decoder.bounding_box_format != self.bounding_box_format:
            raise ValueError(
                "Expected `prediction_decoder` and RetinaNet to "
                "use the same `bounding_box_format`, but got "
                "`prediction_decoder.bounding_box_format="
                f"{prediction_decoder.bounding_box_format}`, and "
                "`self.bounding_box_format="
                f"{self.bounding_box_format}`."
            )
        self._prediction_decoder = prediction_decoder
        self.make_predict_function(force=True)
        self.make_train_function(force=True)
        self.make_test_function(force=True)

    @staticmethod
    def default_anchor_generator(bounding_box_format):
        strides = [2**i for i in range(3, 8)]
        scales = [2**x for x in [0, 1 / 3, 2 / 3]]
        sizes = [32.0, 64.0, 128.0, 256.0, 512.0]
        aspect_ratios = [0.5, 1.0, 2.0]
        return cv_layers.AnchorGenerator(
            bounding_box_format=bounding_box_format,
            sizes=sizes,
            aspect_ratios=aspect_ratios,
            scales=scales,
            strides=strides,
            clip_boxes=True,
        )

<<<<<<< HEAD
    def call(self, images, training=None):
        if isinstance(images, tf.RaggedTensor):
            raise ValueError(
                "`RetinaNet()` does not yet support inputs of type "
                "`RaggedTensor` for input images. To correctly resize your "
                "images for object detection tasks, we recommend resizing "
                "using `keras_cv.layers.Resizing(pad_to_aspect_ratio=True, "
                "bounding_box_format=your_format)` on your inputs."
            )
        backbone_outputs = self.feature_extractor(images, training=training)
        features = self.feature_pyramid(backbone_outputs, training=training)

        N = tf.shape(images)[0]
        cls_pred = []
        box_pred = []
        for feature in features:
            box_pred.append(
                tf.reshape(
                    self.box_head(feature, training=training), [N, -1, 4]
                )
            )
            cls_pred.append(
                tf.reshape(
                    self.classification_head(feature, training=training),
                    [N, -1, self.num_classes],
                )
            )

        cls_pred = tf.concat(cls_pred, axis=1)
        box_pred = tf.concat(box_pred, axis=1)
        # box_pred is always in "center_yxhw" delta-encoded no matter what
        # format you pass in.
        return box_pred, cls_pred

=======
>>>>>>> 055b01be
    def decode_predictions(self, predictions, images):
        box_pred, cls_pred = predictions["box"], predictions["classification"]
        # box_pred is on "center_yxhw" format, convert to target format.
        anchors = self.anchor_generator(images[0])
        anchors = tf.concat(tf.nest.flatten(anchors), axis=0)

        box_pred = _decode_deltas_to_boxes(
            anchors=anchors,
            boxes_delta=box_pred,
            anchor_format=self.anchor_generator.bounding_box_format,
            box_format=self.bounding_box_format,
            variance=BOX_VARIANCE,
        )
        # box_pred is now in "self.bounding_box_format" format
        box_pred = bounding_box.convert_format(
            box_pred,
            source=self.bounding_box_format,
            target=self.prediction_decoder.bounding_box_format,
            images=images,
        )
        y_pred = self.prediction_decoder(box_pred, cls_pred)
        y_pred["boxes"] = bounding_box.convert_format(
            y_pred["boxes"],
            source=self.prediction_decoder.bounding_box_format,
            target=self.bounding_box_format,
            images=images,
        )
        return y_pred

    def compile(
        self,
        box_loss=None,
        classification_loss=None,
        weight_decay=0.0001,
        loss=None,
        metrics=None,
        **kwargs,
    ):
        """compiles the RetinaNet.

        compile() mirrors the standard Keras compile() method, but has a few key
        distinctions. Primarily, all metrics must support bounding boxes, and
        two losses must be provided: `box_loss` and `classification_loss`.

        Args:
            box_loss: a Keras loss to use for box offset regression.
                Preconfigured losses are provided when the string "huber" or
                "smoothl1" are passed.
            classification_loss: a Keras loss to use for box classification. A
                preconfigured `FocalLoss` is provided when the string "focal" is
                passed.
            weight_decay: a float for variable weight decay.
            metrics: KerasCV object detection metrics that accept decoded
                bounding boxes as their inputs. Examples of this metric type are
                `keras_cv.metrics.BoxRecall()` and
                `keras_cv.metrics.BoxMeanAveragePrecision()`. When `metrics` are
                included in the call to `compile()`, the RetinaNet will perform
                non max suppression decoding during the forward pass. By
                default, the RetinaNet uses a
                `keras_cv.layers.MultiClassNonMaxSuppression()` layer to perform
                decoding. This behavior can be customized by passing in a
                `prediction_decoder` to the constructor or by modifying the
                `prediction_decoder` attribute on the model. It should be noted
                that the default non max suppression operation does not have TPU
                support, and thus when training on TPU metrics must be evaluated
                in a `keras.utils.SidecarEvaluator` or a
                `keras.callbacks.Callback`.
            kwargs: most other `keras.Model.compile()` arguments are supported
                and propagated to the `keras.Model` class.
        """
        if loss is not None:
            raise ValueError(
                "`RetinaNet` does not accept a `loss` to `compile()`. "
                "Instead, please pass `box_loss` and `classification_loss`. "
                "`loss` will be ignored during training."
            )
        box_loss = _parse_box_loss(box_loss)
        classification_loss = _parse_classification_loss(classification_loss)

        if hasattr(classification_loss, "from_logits"):
            if not classification_loss.from_logits:
                raise ValueError(
                    "RetinaNet.compile() expects `from_logits` to be True for "
                    "`classification_loss`. Got "
                    "`classification_loss.from_logits="
                    f"{classification_loss.from_logits}`"
                )
        if hasattr(box_loss, "bounding_box_format"):
            if box_loss.bounding_box_format != self.bounding_box_format:
                raise ValueError(
                    "Wrong `bounding_box_format` passed to `box_loss` in "
                    f"`RetinaNet.compile()`. Got `box_loss.bounding_box_format="
                    f"{box_loss.bounding_box_format}`, want "
                    f"`box_loss.bounding_box_format={self.bounding_box_format}`"
                )

        self.box_loss = box_loss
        self.classification_loss = classification_loss
        self.weight_decay = weight_decay
        losses = {
            "box": self.box_loss,
            "classification": self.classification_loss,
        }
        self._has_user_metrics = metrics is not None and len(metrics) != 0
        self._user_metrics = metrics
        super().compile(loss=losses, **kwargs)

    def compute_loss(self, x, box_pred, cls_pred, boxes, classes):
        if boxes.shape[-1] != 4:
            raise ValueError(
                "boxes should have shape (None, None, 4). Got "
                f"boxes.shape={tuple(boxes.shape)}"
            )

        if box_pred.shape[-1] != 4:
            raise ValueError(
                "box_pred should have shape (None, None, 4). "
                f"Got box_pred.shape={tuple(box_pred.shape)}. Does your "
                "model's `num_classes` parameter match your losses "
                "`num_classes` parameter?"
            )
        if cls_pred.shape[-1] != self.num_classes:
            raise ValueError(
                "cls_pred should have shape (None, None, 4). "
                f"Got cls_pred.shape={tuple(cls_pred.shape)}. Does your "
                "model's `num_classes` parameter match your losses "
                "`num_classes` parameter?"
            )

        cls_labels = tf.one_hot(
            tf.cast(classes, dtype=tf.int32),
            depth=self.num_classes,
            dtype=tf.float32,
        )

        positive_mask = tf.cast(tf.greater(classes, -1.0), dtype=tf.float32)
        normalizer = tf.reduce_sum(positive_mask)
        cls_weights = tf.cast(
            tf.math.not_equal(classes, -2.0), dtype=tf.float32
        )
        cls_weights /= normalizer
        box_weights = positive_mask / normalizer
        y_true = {
            "box": boxes,
            "classification": cls_labels,
        }
        y_pred = {
            "box": box_pred,
            "classification": cls_pred,
        }
        sample_weights = {
            "box": box_weights,
            "classification": cls_weights,
        }
        return super().compute_loss(
            x=x, y=y_true, y_pred=y_pred, sample_weight=sample_weights
        )

    def train_step(self, data):
        x, y = unpack_input(data)
        y_for_label_encoder = bounding_box.convert_format(
            y,
            source=self.bounding_box_format,
            target=self.label_encoder.bounding_box_format,
            images=x,
        )
        boxes, classes = self.label_encoder(x, y_for_label_encoder)
        # boxes are now in `center_yxhw`.  This is always the case in training
        with tf.GradientTape() as tape:
            outputs = self(x, training=True)
            box_pred, cls_pred = outputs["box"], outputs["classification"]
            total_loss = self.compute_loss(
                x, box_pred, cls_pred, boxes, classes
            )

            reg_losses = []
            if self.weight_decay:
                for var in self.trainable_variables:
                    if "bn" not in var.name:
                        reg_losses.append(
                            self.weight_decay * tf.nn.l2_loss(var)
                        )
                l2_loss = tf.math.add_n(reg_losses)
            total_loss += l2_loss
        # Training specific code
        trainable_vars = self.trainable_variables
        gradients = tape.gradient(total_loss, trainable_vars)
        self.optimizer.apply_gradients(zip(gradients, trainable_vars))

        if not self._has_user_metrics:
            return super().compute_metrics(x, {}, {}, sample_weight={})

        y_pred = self.decode_predictions(outputs, x)
        return self.compute_metrics(x, y, y_pred, sample_weight=None)

    def test_step(self, data):
        x, y = unpack_input(data)
        y_for_label_encoder = bounding_box.convert_format(
            y,
            source=self.bounding_box_format,
            target=self.label_encoder.bounding_box_format,
            images=x,
        )
        boxes, classes = self.label_encoder(x, y_for_label_encoder)
        boxes = bounding_box.convert_format(
            boxes,
            source=self.label_encoder.bounding_box_format,
            target=self.bounding_box_format,
            images=x,
        )

        outputs = self(x, training=False)
        box_pred, cls_pred = outputs["box"], outputs["classification"]
        _ = self.compute_loss(x, box_pred, cls_pred, boxes, classes)

        if not self._has_user_metrics:
            return super().compute_metrics(x, {}, {}, sample_weight={})
        y_pred = self.decode_predictions(outputs, x)
        return self.compute_metrics(x, y, y_pred, sample_weight=None)

    def compute_metrics(self, x, y, y_pred, sample_weight):
        metrics = {}
        metrics.update(super().compute_metrics(x, {}, {}, sample_weight={}))

        for metric in self._user_metrics:
            metric.update_state(y, y_pred, sample_weight=sample_weight)

        for metric in self._user_metrics:
            result = metric.result()
            if isinstance(result, dict):
                metrics.update(result)
            else:
                metrics[metric.name] = result
        return metrics

    def get_config(self):
        return {
            "num_classes": self.num_classes,
            "bounding_box_format": self.bounding_box_format,
            "backbone": keras.utils.serialize_keras_object(self.backbone),
            "label_encoder": self.label_encoder,
            "prediction_decoder": self._prediction_decoder,
            "classification_head": self.classification_head,
            "box_head": self.box_head,
        }

    @classproperty
    def presets(cls):
        """Dictionary of preset names and configurations."""
        return copy.deepcopy({**backbone_presets, **retina_net_presets})

    @classproperty
    def presets_with_weights(cls):
        """Dictionary of preset names and configurations that include weights."""
        return copy.deepcopy(
            {**backbone_presets_with_weights, **retina_net_presets}
        )

    @classproperty
    def backbone_presets(cls):
        """Dictionary of preset names and configurations of compatible backbones."""
        return copy.deepcopy(backbone_presets)


def _parse_box_loss(loss):
    if not isinstance(loss, str):
        # support arbitrary callables
        return loss

    # case insensitive comparison
    if loss.lower() == "smoothl1":
        return keras_cv.losses.SmoothL1Loss(
            l1_cutoff=1.0, reduction=keras.losses.Reduction.SUM
        )
    if loss.lower() == "huber":
        return keras.losses.Huber(reduction=keras.losses.Reduction.SUM)

    raise ValueError(
        "Expected `box_loss` to be either a Keras Loss, "
        f"callable, or the string 'SmoothL1'. Got loss={loss}."
    )


def _parse_classification_loss(loss):
    if not isinstance(loss, str):
        # support arbitrary callables
        return loss

    # case insensitive comparison
    if loss.lower() == "focal":
        return keras_cv.losses.FocalLoss(
            from_logits=True, reduction=keras.losses.Reduction.SUM
        )

    raise ValueError(
        "Expected `classification_loss` to be either a Keras Loss, "
        f"callable, or the string 'Focal'. Got loss={loss}."
    )<|MERGE_RESOLUTION|>--- conflicted
+++ resolved
@@ -41,28 +41,15 @@
 BOX_VARIANCE = [0.1, 0.1, 0.2, 0.2]
 
 
-<<<<<<< HEAD
-# TODO(lukewood): update docstring to include documentation on creating a custom
-#  label decoder/etc.
 # TODO(jbischof): Generalize `FeaturePyramid` class to allow for any P-levels
 #  and add `feature_pyramid_levels` param.
-=======
-# TODO(jbischof): Generalize `FeaturePyramid` class to allow for any P-levels and
-# add `feature_pyramid_levels` param.
->>>>>>> 055b01be
 @keras.utils.register_keras_serializable(package="keras_cv")
 class RetinaNet(Task):
     """A Keras model implementing the RetinaNet meta-architecture.
 
-<<<<<<< HEAD
-    Implements the RetinaNet architecture for object detection. The constructor
-    requires `num_classes`, and `bounding_box_format`. Optionally, a backbone,
-    custom label encoder, and prediction decoder may all be provided.
-=======
     Implements the RetinaNet architecture for object detection.  The constructor
     requires `num_classes`, `bounding_box_format`, and a backbone.  Optionally,
     a custom label encoder, and prediction decoder may be provided.
->>>>>>> 055b01be
 
     Examples:
     ```python
@@ -99,61 +86,45 @@
     ```
 
     Args:
-        num_classes: the number of classes in your dataset excluding the background
-            class.  classes should be represented by integers in the range
-            [0, num_classes).
-        bounding_box_format: The format of bounding boxes of input dataset. Refer
-            [to the keras.io docs](https://keras.io/api/keras_cv/bounding_box/formats/)
+        num_classes: the number of classes in your dataset excluding the
+            background class. Classes should be represented by integers in the
+            range [0, num_classes).
+        bounding_box_format: The format of bounding boxes of input dataset.
+            Refer
+            [to the keras.io docs](https://keras.io/api/keras_cv/bounding_box/formats/)  # noqa: E501
             for more details on supported bounding box formats.
         backbone: `keras.Model`. Must implement the `pyramid_level_inputs`
             property with keys 3, 4, and 5 and layer names as values. A somewhat
             sensible backbone to use in many cases is the:
             `keras_cv.models.ResNetBackbone.from_preset("resnet50_imagenet")`
-        anchor_generator: (Optional) a `keras_cv.layers.AnchorGenerator`.  If provided,
-            the anchor generator will be passed to both the `label_encoder` and the
-            `prediction_decoder`.  Only to be used when both `label_encoder` and
-            `prediction_decoder` are both `None`.  Defaults to an anchor generator with
-            the parameterization: `strides=[2**i for i in range(3, 8)]`,
+        anchor_generator: (Optional) a `keras_cv.layers.AnchorGenerator`. If
+            provided, the anchor generator will be passed to both the
+            `label_encoder` and the `prediction_decoder`. Only to be used when
+            both `label_encoder` and `prediction_decoder` are both `None`.
+            Defaults to an anchor generator with the parameterization:
+            `strides=[2**i for i in range(3, 8)]`,
             `scales=[2**x for x in [0, 1 / 3, 2 / 3]]`,
-            `sizes=[32.0, 64.0, 128.0, 256.0, 512.0]`, and
-            `aspect_ratios=[0.5, 1.0, 2.0]`.
+            `sizes=[32.0, 64.0, 128.0, 256.0, 512.0]`,
+            and `aspect_ratios=[0.5, 1.0, 2.0]`.
         label_encoder: (Optional) a keras.Layer that accepts an image Tensor, a
-<<<<<<< HEAD
             bounding box Tensor and a bounding box class Tensor to its `call()`
             method, and returns RetinaNet training targets. By default, a
-            KerasCV standard LabelEncoder is created and used. Results of this
-            `call()` method are passed to the `loss` object passed into
-            `compile()` as the `y_true` argument.
-        prediction_decoder: (Optional)  A `keras.layer` that is responsible for
-            transforming RetinaNet predictions into usable bounding box Tensors.
-            If not provided, a default is provided. The default
-            `prediction_decoder` layer uses a `MultiClassNonMaxSuppression`
-            operation for box pruning.
+            KerasCV standard `RetinaNetLabelEncoder` is created and used.
+            Results of this object's `call()` method are passed to the `loss`
+            object for `box_loss` and `classification_loss` the `y_true`
+            argument.
+        prediction_decoder: (Optional)  A `keras.layers.Layer` that is
+            responsible for transforming RetinaNet predictions into usable
+            bounding box Tensors. If not provided, a default is provided. The
+            default `prediction_decoder` layer is a
+            `keras_cv.layers.MultiClassNonMaxSuppression` layer, which uses
+            a Non-Max Suppression for box pruning.
         classification_head: (Optional) A `keras.Layer` that performs
             classification of the bounding boxes. If not provided, a simple
-            ConvNet with 1 layer will be used.
+            ConvNet with 3 layers will be used.
         box_head: (Optional) A `keras.Layer` that performs regression of the
-            bounding boxes. If not provided, a simple ConvNet with 1 layer will
-            be used.
-=======
-            bounding box Tensor and a bounding box class Tensor to its `call()` method,
-            and returns RetinaNet training targets.  By default, a KerasCV standard
-            `RetinaNetLabelEncoder` is created and used.  Results of this object's
-            `call()` method are passed to the `loss` object for `box_loss` and
-            `classification_loss` the `y_true` argument.
-        prediction_decoder: (Optional)  A `keras.layers.Layer` that is responsible
-            for transforming RetinaNet predictions into usable bounding box
-            Tensors.  If not provided, a default is provided.  The default
-            `prediction_decoder` layer is a
-            `keras_cv.layers.MultiClassNonMaxSuppression` layer, which uses
-            a Non-Max Suppression for box pruning.
-        classification_head: (Optional) A `keras.Layer` that performs classification of
-            the bounding boxes.  If not provided, a simple ConvNet with 3 layers will be
-            used.
-        box_head: (Optional) A `keras.Layer` that performs regression of
-            the bounding boxes.  If not provided, a simple ConvNet with 3 layers will be
-            used.
->>>>>>> 055b01be
+            bounding boxes. If not provided, a simple ConvNet with 3 layers
+            will be used.
     """
 
     def __init__(
@@ -186,14 +157,6 @@
             anchor_generator
             or RetinaNet.default_anchor_generator(bounding_box_format)
         )
-<<<<<<< HEAD
-        label_encoder = (
-            label_encoder
-            or keras_cv.models.object_detection.retina_net.RetinaNetLabelEncoder(  # noqa: E501
-                bounding_box_format=bounding_box_format,
-                anchor_generator=anchor_generator,
-                box_variance=BOX_VARIANCE,
-=======
         label_encoder = label_encoder or RetinaNetLabelEncoder(
             bounding_box_format=bounding_box_format,
             anchor_generator=anchor_generator,
@@ -236,7 +199,6 @@
                     classification_head(feature),
                     [batch_size, -1, num_classes],
                 )
->>>>>>> 055b01be
             )
 
         cls_pred = keras.layers.Concatenate(axis=1, name="classification")(
@@ -269,11 +231,11 @@
         self.num_classes = num_classes
         if num_classes == 1:
             raise ValueError(
-                "RetinaNet must always have at least 2 classes. This is "
-                "because logits are passed through a `tf.softmax()` call "
-                "before `MultiClassNonMaxSuppression()` is applied. If only a "
-                "single class is present, the model will always give a score "
-                "of `1` for the single present class."
+                "RetinaNet must always have at least 2 classes. "
+                "This is because logits are passed through a `tf.softmax()` "
+                "call before `MultiClassNonMaxSuppression()` is applied. If "
+                "only a single class is present, the model will always give a "
+                "score of `1` for the single present class."
             )
 
         self.backbone = backbone
@@ -330,43 +292,6 @@
             clip_boxes=True,
         )
 
-<<<<<<< HEAD
-    def call(self, images, training=None):
-        if isinstance(images, tf.RaggedTensor):
-            raise ValueError(
-                "`RetinaNet()` does not yet support inputs of type "
-                "`RaggedTensor` for input images. To correctly resize your "
-                "images for object detection tasks, we recommend resizing "
-                "using `keras_cv.layers.Resizing(pad_to_aspect_ratio=True, "
-                "bounding_box_format=your_format)` on your inputs."
-            )
-        backbone_outputs = self.feature_extractor(images, training=training)
-        features = self.feature_pyramid(backbone_outputs, training=training)
-
-        N = tf.shape(images)[0]
-        cls_pred = []
-        box_pred = []
-        for feature in features:
-            box_pred.append(
-                tf.reshape(
-                    self.box_head(feature, training=training), [N, -1, 4]
-                )
-            )
-            cls_pred.append(
-                tf.reshape(
-                    self.classification_head(feature, training=training),
-                    [N, -1, self.num_classes],
-                )
-            )
-
-        cls_pred = tf.concat(cls_pred, axis=1)
-        box_pred = tf.concat(box_pred, axis=1)
-        # box_pred is always in "center_yxhw" delta-encoded no matter what
-        # format you pass in.
-        return box_pred, cls_pred
-
-=======
->>>>>>> 055b01be
     def decode_predictions(self, predictions, images):
         box_pred, cls_pred = predictions["box"], predictions["classification"]
         # box_pred is on "center_yxhw" format, convert to target format.
@@ -408,31 +333,31 @@
         """compiles the RetinaNet.
 
         compile() mirrors the standard Keras compile() method, but has a few key
-        distinctions. Primarily, all metrics must support bounding boxes, and
+        distinctions.  Primarily, all metrics must support bounding boxes, and
         two losses must be provided: `box_loss` and `classification_loss`.
 
         Args:
             box_loss: a Keras loss to use for box offset regression.
                 Preconfigured losses are provided when the string "huber" or
                 "smoothl1" are passed.
-            classification_loss: a Keras loss to use for box classification. A
-                preconfigured `FocalLoss` is provided when the string "focal" is
-                passed.
+            classification_loss: a Keras loss to use for box classification.
+                A preconfigured `FocalLoss` is provided when the string "focal"
+                is passed.
             weight_decay: a float for variable weight decay.
             metrics: KerasCV object detection metrics that accept decoded
-                bounding boxes as their inputs. Examples of this metric type are
-                `keras_cv.metrics.BoxRecall()` and
+                bounding boxes as their inputs.  Examples of this metric type
+                are `keras_cv.metrics.BoxRecall()` and
                 `keras_cv.metrics.BoxMeanAveragePrecision()`. When `metrics` are
                 included in the call to `compile()`, the RetinaNet will perform
-                non max suppression decoding during the forward pass. By
+                non-max suppression decoding during the forward pass. By
                 default, the RetinaNet uses a
-                `keras_cv.layers.MultiClassNonMaxSuppression()` layer to perform
-                decoding. This behavior can be customized by passing in a
-                `prediction_decoder` to the constructor or by modifying the
+                `keras_cv.layers.MultiClassNonMaxSuppression()` layer to
+                perform decoding. This behavior can be customized by passing in
+                a `prediction_decoder` to the constructor or by modifying the
                 `prediction_decoder` attribute on the model. It should be noted
-                that the default non max suppression operation does not have TPU
-                support, and thus when training on TPU metrics must be evaluated
-                in a `keras.utils.SidecarEvaluator` or a
+                that the default non-max suppression operation does not have
+                TPU support, and thus when training on TPU metrics must be
+                evaluated in a `keras.utils.SidecarEvaluator` or a
                 `keras.callbacks.Callback`.
             kwargs: most other `keras.Model.compile()` arguments are supported
                 and propagated to the `keras.Model` class.
@@ -458,9 +383,11 @@
             if box_loss.bounding_box_format != self.bounding_box_format:
                 raise ValueError(
                     "Wrong `bounding_box_format` passed to `box_loss` in "
-                    f"`RetinaNet.compile()`. Got `box_loss.bounding_box_format="
+                    "`RetinaNet.compile()`. Got "
+                    "`box_loss.bounding_box_format="
                     f"{box_loss.bounding_box_format}`, want "
-                    f"`box_loss.bounding_box_format={self.bounding_box_format}`"
+                    "`box_loss.bounding_box_format="
+                    f"{self.bounding_box_format}`"
                 )
 
         self.box_loss = box_loss
@@ -477,23 +404,23 @@
     def compute_loss(self, x, box_pred, cls_pred, boxes, classes):
         if boxes.shape[-1] != 4:
             raise ValueError(
-                "boxes should have shape (None, None, 4). Got "
+                "boxes should have shape (None, None, 4).  Got "
                 f"boxes.shape={tuple(boxes.shape)}"
             )
 
         if box_pred.shape[-1] != 4:
             raise ValueError(
-                "box_pred should have shape (None, None, 4). "
-                f"Got box_pred.shape={tuple(box_pred.shape)}. Does your "
-                "model's `num_classes` parameter match your losses "
-                "`num_classes` parameter?"
+                "box_pred should have shape (None, None, 4). Got "
+                f"box_pred.shape={tuple(box_pred.shape)}. Does your model's "
+                "`num_classes` parameter match your losses `num_classes` "
+                "parameter?"
             )
         if cls_pred.shape[-1] != self.num_classes:
             raise ValueError(
-                "cls_pred should have shape (None, None, 4). "
-                f"Got cls_pred.shape={tuple(cls_pred.shape)}. Does your "
-                "model's `num_classes` parameter match your losses "
-                "`num_classes` parameter?"
+                "cls_pred should have shape (None, None, 4). Got "
+                f"cls_pred.shape={tuple(cls_pred.shape)}. Does your model's "
+                "`num_classes` parameter match your losses `num_classes` "
+                "parameter?"
             )
 
         cls_labels = tf.one_hot(
@@ -620,14 +547,16 @@
 
     @classproperty
     def presets_with_weights(cls):
-        """Dictionary of preset names and configurations that include weights."""
+        """Dictionary of preset names and configurations that include
+        weights."""
         return copy.deepcopy(
             {**backbone_presets_with_weights, **retina_net_presets}
         )
 
     @classproperty
     def backbone_presets(cls):
-        """Dictionary of preset names and configurations of compatible backbones."""
+        """Dictionary of preset names and configurations of compatible
+        backbones."""
         return copy.deepcopy(backbone_presets)
 
 
@@ -646,7 +575,7 @@
 
     raise ValueError(
         "Expected `box_loss` to be either a Keras Loss, "
-        f"callable, or the string 'SmoothL1'. Got loss={loss}."
+        f"callable, or the string 'SmoothL1'.  Got loss={loss}."
     )
 
 
@@ -663,5 +592,5 @@
 
     raise ValueError(
         "Expected `classification_loss` to be either a Keras Loss, "
-        f"callable, or the string 'Focal'. Got loss={loss}."
+        f"callable, or the string 'Focal'.  Got loss={loss}."
     )