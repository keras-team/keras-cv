# Copyright 2023 The KerasCV Authors
#
# Licensed under the Apache License, Version 2.0 (the "License");
# you may not use this file except in compliance with the License.
# You may obtain a copy of the License at
#
#     https://www.apache.org/licenses/LICENSE-2.0
#
# Unless required by applicable law or agreed to in writing, software
# distributed under the License is distributed on an "AS IS" BASIS,
# WITHOUT WARRANTIES OR CONDITIONS OF ANY KIND, either express or implied.
# See the License for the specific language governing permissions and
# limitations under the License.
"""Image classifier model using pooling and dense layers."""

import copy

from keras_cv.api_export import keras_cv_export
from keras_cv.backend import keras
from keras_cv.models.backbones.backbone_presets import backbone_presets
from keras_cv.models.backbones.backbone_presets import (
    backbone_presets_with_weights,
)
from keras_cv.models.classification.image_classifier_presets import (
    classifier_presets,
)
from keras_cv.models.task import Task
from keras_cv.utils.python_utils import classproperty


@keras_cv_export("keras_cv.models.ImageClassifier")
class ImageClassifier(Task):
    """Image classifier with pooling and dense layer prediction head.

    Args:
        backbone: `keras.Model` instance, the backbone architecture of the
            classifier called on the inputs. Pooling will be called on the last
            dimension of the backbone output.
        num_classes: int, number of classes to predict.
        pooling: str, type of pooling layer. Must be one of "avg", "max".
        activation: Optional `str` or callable. The
            activation function to use on the Dense layer. Set `activation=None`
<<<<<<< HEAD
            to return the output logits. Defaults to "softmax".
=======
            to return the output logits. Defaults to `"softmax"`.
>>>>>>> a45e15b0

    Example:
    ```python
    input_data = tf.ones(shape=(8, 224, 224, 3))

    # Pretrained classifier (e.g., for imagenet categories)
    model = keras_cv.models.ImageClassifier.from_preset(
        "resnet50_v2_imagenet_classifier",
    )
    output = model(input_data)

    # Pretrained backbone
    backbone = keras_cv.models.ResNet50V2Backbone.from_preset(
        "resnet50_v2_imagenet",
    )
    model = keras_cv.models.ImageClassifier(
        backbone=backbone,
        num_classes=4,
    )
    output = model(input_data)

    # Randomly initialized backbone with a custom config
    model = keras_cv.models.ImageClassifier(
        backbone=keras_cv.models.ResNet50V2Backbone(),
        num_classes=4,
    )
    output = model(input_data)
    ```
    """

    def __init__(
        self,
        backbone,
        num_classes,
        pooling="avg",
        activation="softmax",
        **kwargs,
    ):
        if pooling == "avg":
            pooling_layer = keras.layers.GlobalAveragePooling2D(name="avg_pool")
        elif pooling == "max":
            pooling_layer = keras.layers.GlobalMaxPooling2D(name="max_pool")
        else:
            raise ValueError(
                f'`pooling` must be one of "avg", "max". Received: {pooling}.'
            )
        inputs = backbone.input
        x = backbone(inputs)
        x = pooling_layer(x)
        outputs = keras.layers.Dense(
            num_classes,
            activation=activation,
            name="predictions",
        )(x)

        # Instantiate using Functional API Model constructor
        super().__init__(
            inputs=inputs,
            outputs=outputs,
            **kwargs,
        )
        # All references to `self` below this line
        self.backbone = backbone
        self.num_classes = num_classes
        self.pooling = pooling
        self.activation = activation

    def get_config(self):
        # Backbone serialized in `super`
        config = super().get_config()
        config.update(
            {
                "backbone": keras.layers.serialize(self.backbone),
                "num_classes": self.num_classes,
                "pooling": self.pooling,
                "activation": self.activation,
            }
        )
        return config

    @classproperty
    def presets(cls):
        """Dictionary of preset names and configurations."""
        return copy.deepcopy({**backbone_presets, **classifier_presets})

    @classproperty
    def presets_with_weights(cls):
        """Dictionary of preset names and configurations that include
        weights."""
        return copy.deepcopy(
            {**backbone_presets_with_weights, **classifier_presets}
        )

    @classproperty
    def backbone_presets(cls):
        """Dictionary of preset names and configurations of compatible
        backbones."""
        return copy.deepcopy(backbone_presets)<|MERGE_RESOLUTION|>--- conflicted
+++ resolved
@@ -40,11 +40,7 @@
         pooling: str, type of pooling layer. Must be one of "avg", "max".
         activation: Optional `str` or callable. The
             activation function to use on the Dense layer. Set `activation=None`
-<<<<<<< HEAD
-            to return the output logits. Defaults to "softmax".
-=======
             to return the output logits. Defaults to `"softmax"`.
->>>>>>> a45e15b0
 
     Example:
     ```python
