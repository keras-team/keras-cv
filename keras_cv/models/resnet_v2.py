--- conflicted
+++ resolved
@@ -130,25 +130,9 @@
         axis=BN_AXIS, epsilon=BN_EPSILON, name=name + "_use_preactivation_bn"
     )(x)
 
-<<<<<<< HEAD
-        s = stride if dilation == 1 else 1
-        if conv_shortcut:
-            shortcut = layers.Conv2D(
-                filters, 1, strides=s, name=name + "_0_conv"
-            )(use_preactivation)
-        else:
-            shortcut = (
-                layers.MaxPooling2D(
-                    1, strides=stride, name=name + "_0_max_pooling"
-                )(x)
-                if s > 1
-                else x
-            )
-=======
     use_preactivation = layers.Activation(
         "relu", name=name + "_use_preactivation_relu"
     )(use_preactivation)
->>>>>>> 34a82e57
 
     s = stride if dilation == 1 else 1
     if conv_shortcut:
@@ -189,13 +173,8 @@
     return x
 
 
-<<<<<<< HEAD
-def Block(
-    filters, kernel_size=3, stride=1, dilation=1, conv_shortcut=False, name=None
-=======
 def apply_block(
     x, filters, kernel_size=3, stride=1, dilation=1, conv_shortcut=False, name=None
->>>>>>> 34a82e57
 ):
     """A residual block (v2).
 
@@ -219,32 +198,6 @@
         axis=BN_AXIS, epsilon=BN_EPSILON, name=name + "_use_preactivation_bn"
     )(x)
 
-<<<<<<< HEAD
-        s = stride if dilation == 1 else 1
-        if conv_shortcut:
-            shortcut = layers.Conv2D(
-                4 * filters,
-                1,
-                strides=s,
-                name=name + "_0_conv",
-            )(use_preactivation)
-        else:
-            shortcut = (
-                layers.MaxPooling2D(
-                    1, strides=stride, name=name + "_0_max_pooling"
-                )(x)
-                if s > 1
-                else x
-            )
-
-        x = layers.Conv2D(
-            filters, 1, strides=1, use_bias=False, name=name + "_1_conv"
-        )(use_preactivation)
-        x = layers.BatchNormalization(
-            axis=BN_AXIS, epsilon=1.001e-5, name=name + "_1_bn"
-        )(x)
-        x = layers.Activation("relu", name=name + "_1_relu")(x)
-=======
     use_preactivation = layers.Activation(
         "relu", name=name + "_use_preactivation_relu"
     )(use_preactivation)
@@ -263,7 +216,6 @@
             if s > 1
             else x
         )
->>>>>>> 34a82e57
 
     x = layers.Conv2D(filters, 1, strides=1, use_bias=False, name=name + "_1_conv")(
         use_preactivation
@@ -324,23 +276,6 @@
     if name is None:
         name = f"v2_stack_{stack_index}"
 
-<<<<<<< HEAD
-    def apply(x):
-        x = block_fn(
-            filters, conv_shortcut=first_shortcut, name=name + "_block1"
-        )(x)
-        for i in range(2, blocks):
-            x = block_fn(
-                filters, dilation=dilations, name=name + "_block" + str(i)
-            )(x)
-        x = block_fn(
-            filters,
-            stride=stride,
-            dilation=dilations,
-            name=name + "_block" + str(blocks),
-        )(x)
-        return x
-=======
     if block_type == "basic_block":
         block_fn = apply_basic_block
     elif block_type == "block":
@@ -350,7 +285,6 @@
             """`block_type` must be either "basic_block" or "block". """
             f"Received block_type={block_type}."
         )
->>>>>>> 34a82e57
 
     x = block_fn(x, filters, conv_shortcut=first_shortcut, name=name + "_block1")
     for i in range(2, blocks):
@@ -459,32 +393,6 @@
             name="conv1_conv",
         )(x)
 
-<<<<<<< HEAD
-    x = layers.BatchNormalization(
-        axis=BN_AXIS, epsilon=1.001e-5, name="post_bn"
-    )(x)
-    x = layers.Activation("relu", name="post_relu")(x)
-
-    if include_top:
-        x = layers.GlobalAveragePooling2D(name="avg_pool")(x)
-        x = layers.Dense(
-            classes, activation=classifier_activation, name="predictions"
-        )(x)
-    else:
-        if pooling == "avg":
-            x = layers.GlobalAveragePooling2D(name="avg_pool")(x)
-        elif pooling == "max":
-            x = layers.GlobalMaxPooling2D(name="max_pool")(x)
-
-    # Create model.
-    model = tf.keras.Model(inputs, x, name=name, **kwargs)
-
-    if weights is not None:
-        model.load_weights(weights)
-    # Set this private attribute for recreate backbone model with outputs at each of the
-    # resolution level.
-    model._backbone_level_outputs = stack_level_outputs
-=======
         x = layers.MaxPooling2D(3, strides=2, padding="same", name="pool1_pool")(x)
 
         num_stacks = len(stackwise_filters)
@@ -509,7 +417,6 @@
             x
         )
         x = layers.Activation("relu", name="post_relu")(x)
->>>>>>> 34a82e57
 
         if include_top:
             x = layers.GlobalAveragePooling2D(name="avg_pool")(x)
