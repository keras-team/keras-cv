--- conflicted
+++ resolved
@@ -143,16 +143,12 @@
 
     # stem
     x = DarknetConvBlock(
-<<<<<<< HEAD
-        filters=32, kernel_size=3, strides=1, activation="leaky_relu", name="stem_conv")(x)
-=======
         filters=32,
         kernel_size=3,
         strides=1,
         activation="leaky_relu",
         name="stem_conv",
     )(x)
->>>>>>> 54fcdf2b
     x = ResidualBlocks(filters=64, num_blocks=1, name="stem_residual_block")(x)
 
     # filters for the ResidualBlock outputs
@@ -163,14 +159,11 @@
 
     for filter, block in zip(filters, blocks):
         x = ResidualBlocks(
-<<<<<<< HEAD
-            filters=filter, num_blocks=block, name=f"dark{layer_num}_residual_block")(x)
-=======
             filters=filter,
             num_blocks=block,
             name=f"dark{layer_num}_residual_block",
         )(x)
->>>>>>> 54fcdf2b
+
         layer_num += 1
 
     # remaining dark5 layers
@@ -188,12 +181,8 @@
         activation="leaky_relu",
         name="dark5_conv2",
     )(x)
-<<<<<<< HEAD
-    x = SpatialPyramidPoolingBottleneck(512, activation="leaky_relu", name="dark5_spp"
-=======
     x = SpatialPyramidPoolingBottleneck(
         512, activation="leaky_relu", name="dark5_spp"
->>>>>>> 54fcdf2b
     )(x)
     x = DarknetConvBlock(
         filters=1024,
@@ -212,22 +201,13 @@
 
     if include_top:
         x = layers.GlobalAveragePooling2D(name="avg_pool")(x)
-<<<<<<< HEAD
         x = layers.Dense(classes, activation=classifier_activation, name="predictions")(x)
     else:   
         if pooling == "avg":
             x = layers.GlobalAveragePooling2D(name="avg_pool")(x)
         elif pooling == "max":
             x = layers.GlobalMaxPooling2D(name="max_pool")(x)
-=======
-        x = layers.Dense(
-            classes, activation=classifier_activation, name="predictions"
-        )(x)
-    elif pooling == "avg":
-        x = layers.GlobalAveragePooling2D(name="avg_pool")(x)
-    elif pooling == "max":
-        x = layers.GlobalMaxPooling2D(name="max_pool")(x)
->>>>>>> 54fcdf2b
+
 
     model = tf.keras.Model(inputs, x, name=name, **kwargs)
 
