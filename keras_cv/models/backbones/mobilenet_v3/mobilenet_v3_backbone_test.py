--- conflicted
+++ resolved
@@ -28,23 +28,6 @@
 )
 from keras_cv.utils.train import get_feature_extractor
 
-<<<<<<< HEAD
-=======
-# from https://arxiv.org/pdf/1905.02244.pdf
-pyramid_level_input_shapes = {
-    "mobilenet_v3_small": {
-        "P3": (None, 28, 28, 24),
-        "P4": (None, 14, 14, 48),
-        "P5": (None, 7, 7, 96),
-    },
-    "mobilenet_v3_large": {
-        "P3": (None, 28, 28, 40),
-        "P4": (None, 14, 14, 112),
-        "P5": (None, 7, 7, 160),
-    },
-}
-
->>>>>>> d4050294
 
 class MobileNetV3BackboneTest(tf.test.TestCase, parameterized.TestCase):
     def setUp(self):
@@ -79,7 +62,6 @@
         restored_output = restored_model(self.input_batch)
         self.assertAllClose(model_output, restored_output)
 
-<<<<<<< HEAD
     def test_feature_pyramid_inputs(self):
         model = MobileNetV3SmallBackbone()
         backbone_model = get_feature_extractor(
@@ -88,22 +70,7 @@
             model.pyramid_level_inputs.keys(),
         )
         input_size = 256
-        inputs = tf.keras.Input(shape=[input_size, input_size, 3])
-=======
-    @parameterized.named_parameters(
-        ("small", "mobilenet_v3_small"),
-        ("large", "mobilenet_v3_large"),
-    )
-    def test_create_backbone_model_with_level_config(self, preset):
-        metadata = MobileNetV3Backbone.presets[preset]
-        metadata["config"]["input_shape"] = [224, 224, 3]
-        model = MobileNetV3Backbone.from_config(metadata["config"])
-
-        levels = ["P3", "P4", "P5"]
-        layer_names = [model.pyramid_level_inputs[level] for level in levels]
-        backbone_model = get_feature_extractor(model, layer_names, levels)
-        inputs = keras.Input(shape=[224, 224, 3])
->>>>>>> d4050294
+        inputs = keras.Input(shape=[input_size, input_size, 3])
         outputs = backbone_model(inputs)
         levels = ["P1", "P2", "P3", "P4", "P5"]
         self.assertEquals(list(outputs.keys()), levels)
