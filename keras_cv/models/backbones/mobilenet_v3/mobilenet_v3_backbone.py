# Copyright 2023 The KerasCV Authors
#
# Licensed under the Apache License, Version 2.0 (the "License");
# you may not use this file except in compliance with the License.
# You may obtain a copy of the License at
#
#     https://www.apache.org/licenses/LICENSE-2.0
#
# Unless required by applicable law or agreed to in writing, software
# distributed under the License is distributed on an "AS IS" BASIS,
# WITHOUT WARRANTIES OR CONDITIONS OF ANY KIND, either express or implied.
# See the License for the specific language governing permissions and
# limitations under the License.

"""MobileNet v3 backbone model.

References:
    - [Searching for MobileNetV3](https://arxiv.org/pdf/1905.02244.pdf)
    (ICCV 2019)
    - [Based on the original keras.applications MobileNetv3](https://github.com/keras-team/keras/blob/master/keras/applications/mobilenet_v3.py)
"""  # noqa: E501

import copy

from tensorflow import keras
from tensorflow.keras import backend
from tensorflow.keras import layers

from keras_cv import layers as cv_layers
from keras_cv.models import utils
from keras_cv.models.backbones.backbone import Backbone
from keras_cv.models.backbones.mobilenet_v3.mobilenet_v3_backbone_presets import (  # noqa: E501
    backbone_presets,
)
from keras_cv.models.backbones.mobilenet_v3.mobilenet_v3_backbone_presets import (  # noqa: E501
    backbone_presets_with_weights,
)
from keras_cv.utils.python_utils import classproperty

CHANNEL_AXIS = -1
BN_EPSILON = 1e-3
BN_MOMENTUM = 0.999


<<<<<<< HEAD
def adjust_channels(x, divisor=8, min_value=None):
    """Ensure that all layers have a channel number divisible by the `divisor`.

    Args:
        x: integer, input value.
        divisor: integer, the value by which a channel number should be
            divisible. Defaults to `8`.
        min_value: float, optional minimum value for the new tensor. If None,
            defaults to value of divisor.

    Returns:
        the updated input scalar.
    """

    if min_value is None:
        min_value = float(divisor)

    new_x = max(min_value, int(x + divisor / 2) // divisor * divisor)

    # make sure that round down does not go down by more than 10%.
    if new_x < 0.9 * x:
        new_x += divisor
    return new_x


def apply_hard_sigmoid(x):
    activation = layers.ReLU(6.0)
    return activation(x + 3.0) * (1.0 / 6.0)


def apply_hard_swish(x):
    return layers.Multiply()([x, apply_hard_sigmoid(x)])


def apply_inverted_res_block(
    x,
    expansion,
    filters,
    kernel_size,
    stride,
    se_ratio,
    activation,
    expansion_index,
):
    """An Inverted Residual Block.

    Args:
        x: input tensor.
        expansion: integer, the expansion ratio, multiplied with infilters to
            get the minimum value passed to adjust_channels.
        filters: integer, number of filters for convolution layer.
        kernel_size: integer, the kernel size for DepthWise Convolutions.
        stride: integer, the stride length for DepthWise Convolutions.
        se_ratio: float, ratio for bottleneck filters. Number of bottleneck
            filters = filters * se_ratio.
        activation: the activation layer to use.
        expansion_index: integer, a unique identification if you want to use
            expanded convolutions. If greater than 0, an additional Conv+BN
            layer is added after the expanded convolutional layer.

    Returns:
        the updated input tensor.
    """
    if isinstance(activation, str):
        if activation == "hard_swish":
            activation = apply_hard_swish
        else:
            activation = keras.activations.get(activation)

    shortcut = x
    prefix = "expanded_conv/"
    infilters = backend.int_shape(x)[CHANNEL_AXIS]

    if expansion_index > 0:
        prefix = f"expanded_conv_{expansion_index}/"

        x = layers.Conv2D(
            adjust_channels(infilters * expansion),
            kernel_size=1,
            padding="same",
            use_bias=False,
            name=prefix + "expand",
        )(x)
        x = layers.BatchNormalization(
            axis=CHANNEL_AXIS,
            epsilon=BN_EPSILON,
            momentum=BN_MOMENTUM,
            name=prefix + "expand/BatchNorm",
        )(x)
        x = activation(x)

    if stride == 2:
        x = layers.ZeroPadding2D(
            padding=utils.correct_pad_downsample(x, kernel_size),
            name=prefix + "depthwise/pad",
        )(x)

    x = layers.DepthwiseConv2D(
        kernel_size,
        strides=stride,
        padding="same" if stride == 1 else "valid",
        use_bias=False,
        name=prefix + "depthwise",
    )(x)
    x = layers.BatchNormalization(
        axis=CHANNEL_AXIS,
        epsilon=BN_EPSILON,
        momentum=BN_MOMENTUM,
        name=prefix + "depthwise/BatchNorm",
    )(x)
    x = activation(x)

    if se_ratio:
        with custom_object_scope({"hard_sigmoid": apply_hard_sigmoid}):
            se_filters = adjust_channels(infilters * expansion)
            x = cv_layers.SqueezeAndExcite2D(
                filters=se_filters,
                bottleneck_filters=adjust_channels(se_filters * se_ratio),
                squeeze_activation="relu",
                excite_activation="hard_sigmoid",
            )(x)

    x = layers.Conv2D(
        filters,
        kernel_size=1,
        padding="same",
        use_bias=False,
        name=prefix + "project",
    )(x)
    x = layers.BatchNormalization(
        axis=CHANNEL_AXIS,
        epsilon=BN_EPSILON,
        momentum=BN_MOMENTUM,
        name=prefix + "project/BatchNorm",
    )(x)

    if stride == 1 and infilters == filters:
        x = layers.Add(name=prefix + "Add")([shortcut, x])

    return x


=======
>>>>>>> fb0a28dd
@keras.utils.register_keras_serializable(package="keras_cv.models")
class MobileNetV3Backbone(Backbone):
    """Instantiates the MobileNetV3 architecture.

    References:
        - [Searching for MobileNetV3](https://arxiv.org/pdf/1905.02244.pdf)
        (ICCV 2019)
        - [Based on the Original keras.applications MobileNetv3](https://github.com/keras-team/keras/blob/master/keras/applications/mobilenet_v3.py)

    For transfer learning use cases, make sure to read the
    [guide to transfer learning & fine-tuning](https://keras.io/guides/transfer_learning/).

    Args:
        stackwise_expansion: list of ints or floats, the expansion ratio for
            each inverted residual block in the model.
        stackwise_filters: list of ints, number of filters for each inverted
            residual block in the model.
        stackwise_stride: list of ints, stride length for each inverted
            residual block in the model.
        include_rescaling: bool, whether to rescale the inputs. If set to True,
            inputs will be passed through a `Rescaling(scale=1 / 255)`
            layer.
        input_shape: optional shape tuple. Defaults to `(None, None, 3)`.
        input_tensor: optional Keras tensor (i.e., output of `layers.Input()`)
            to use as image input for the model.
        alpha: float, controls the width of the network. This is known as the
            depth multiplier in the MobileNetV3 paper, but the name is kept for
            consistency with MobileNetV1 in Keras.
            - If `alpha` < 1.0, proportionally decreases the number
                of filters in each layer.
            - If `alpha` > 1.0, proportionally increases the number
                of filters in each layer.
            - If `alpha` = 1, default number of filters from the paper
                are used at each layer.

    Examples:
    ```python
    input_data = tf.ones(shape=(8, 224, 224, 3))

    # Randomly initialized backbone with a custom config
    model = MobileNetV3Backbone(
        stackwise_expansion=[1, 72.0 / 16, 88.0 / 24, 4, 6, 6, 3, 3, 6, 6, 6],
        stackwise_filters=[16, 24, 24, 40, 40, 40, 48, 48, 96, 96, 96],
        stackwise_kernel_size=[3, 3, 3, 5, 5, 5, 5, 5, 5, 5, 5],
        stackwise_stride=[2, 2, 1, 2, 1, 1, 1, 1, 2, 1, 1],
        stackwise_se_ratio=[0.25, None, None, 0.25, 0.25, 0.25, 0.25, 0.25, 0.25, 0.25, 0.25],
        stackwise_activation=["relu", "relu", "relu", "hard_swish", "hard_swish", "hard_swish", "hard_swish", "hard_swish", "hard_swish", "hard_swish", "hard_swish"],
        include_rescaling=False,
    )
    output = model(input_data)
    ```
    """  # noqa: E501

    def __init__(
        self,
        *,
        stackwise_expansion,
        stackwise_filters,
        stackwise_kernel_size,
        stackwise_stride,
        stackwise_se_ratio,
        stackwise_activation,
        include_rescaling,
        input_shape=(None, None, 3),
        input_tensor=None,
        alpha=1.0,
        **kwargs,
    ):
        inputs = utils.parse_model_inputs(input_shape, input_tensor)
        x = inputs

        if include_rescaling:
            x = layers.Rescaling(scale=1 / 255)(x)

        x = layers.Conv2D(
            16,
            kernel_size=3,
            strides=(2, 2),
            padding="same",
            use_bias=False,
            name="Conv",
        )(x)
        x = layers.BatchNormalization(
            axis=CHANNEL_AXIS,
            epsilon=BN_EPSILON,
            momentum=BN_MOMENTUM,
            name="Conv/BatchNorm",
        )(x)
        x = apply_hard_swish(x)

        pyramid_level_inputs = []
        for stack_index in range(len(stackwise_filters)):
            if stackwise_stride[stack_index] != 1:
                pyramid_level_inputs.append(x.node.layer.name)
            x = apply_inverted_res_block(
                x,
                expansion=stackwise_expansion[stack_index],
                filters=adjust_channels(
                    (stackwise_filters[stack_index]) * alpha
                ),
                kernel_size=stackwise_kernel_size[stack_index],
                stride=stackwise_stride[stack_index],
                se_ratio=stackwise_se_ratio[stack_index],
                activation=stackwise_activation[stack_index],
                expansion_index=stack_index,
            )
        pyramid_level_inputs.append(x.node.layer.name)

        last_conv_ch = adjust_channels(backend.int_shape(x)[CHANNEL_AXIS] * 6)

        x = layers.Conv2D(
            last_conv_ch,
            kernel_size=1,
            padding="same",
            use_bias=False,
            name="Conv_1",
        )(x)
        x = layers.BatchNormalization(
            axis=CHANNEL_AXIS,
            epsilon=BN_EPSILON,
            momentum=BN_MOMENTUM,
            name="Conv_1/BatchNorm",
        )(x)
        x = apply_hard_swish(x)

        super().__init__(inputs=inputs, outputs=x, **kwargs)

        self.pyramid_level_inputs = {
            f"P{i + 1}": name for i, name in enumerate(pyramid_level_inputs)
        }
        self.stackwise_expansion = stackwise_expansion
        self.stackwise_filters = stackwise_filters
        self.stackwise_kernel_size = stackwise_kernel_size
        self.stackwise_stride = stackwise_stride
        self.stackwise_se_ratio = stackwise_se_ratio
        self.stackwise_activation = stackwise_activation
        self.include_rescaling = include_rescaling
        self.input_tensor = input_tensor
        self.alpha = alpha

    def get_config(self):
        config = super().get_config()
        config.update(
            {
                "stackwise_expansion": self.stackwise_expansion,
                "stackwise_filters": self.stackwise_filters,
                "stackwise_kernel_size": self.stackwise_kernel_size,
                "stackwise_stride": self.stackwise_stride,
                "stackwise_se_ratio": self.stackwise_se_ratio,
                "stackwise_activation": self.stackwise_activation,
                "include_rescaling": self.include_rescaling,
                "input_shape": self.input_shape[1:],
                "input_tensor": self.input_tensor,
                "alpha": self.alpha,
            }
        )
        return config

    @classproperty
    def presets(cls):
        """Dictionary of preset names and configurations."""
        return copy.deepcopy(backbone_presets)

    @classproperty
    def presets_with_weights(cls):
        """Dictionary of preset names and configurations that include
        weights."""
        return copy.deepcopy(backbone_presets_with_weights)


class HardSigmoidActivation(layers.Layer):
    def __init__(self):
        super().__init__()

    def call(self, x):
        return apply_hard_sigmoid(x)

    def get_config(self):
        return super().get_config()


def adjust_channels(x, divisor=8, min_value=None):
    """Ensure that all layers have a channel number divisible by the `divisor`.

    Args:
<<<<<<< HEAD
        include_rescaling: bool, whether to rescale the inputs. If set to
            True, inputs will be passed through a `Rescaling(scale=1 / 255)`
            layer. Defaults to `True`.
        input_shape: optional shape tuple. Defaults to `(None, None, 3)`.
        input_tensor: optional Keras tensor (i.e., output of `layers.Input()`)
            to use as image input for the model.
=======
        x: integer, input value.
        divisor: integer, the value by which a channel number should be
            divisible, defaults to 8.
        min_value: float, optional minimum value for the new tensor. If None,
            defaults to value of divisor.
>>>>>>> fb0a28dd

    Returns:
        the updated input scalar.
    """

    if min_value is None:
        min_value = divisor

    new_x = max(min_value, int(x + divisor / 2) // divisor * divisor)

    # make sure that round down does not go down by more than 10%.
    if new_x < 0.9 * x:
        new_x += divisor
    return new_x


def apply_hard_sigmoid(x):
    activation = layers.ReLU(6.0)
    return activation(x + 3.0) * (1.0 / 6.0)


def apply_hard_swish(x):
    return layers.Multiply()([x, apply_hard_sigmoid(x)])


def apply_inverted_res_block(
    x,
    expansion,
    filters,
    kernel_size,
    stride,
    se_ratio,
    activation,
    expansion_index,
):
    """An Inverted Residual Block.

    Args:
        x: input tensor.
        expansion: integer, the expansion ratio, multiplied with infilters to
            get the minimum value passed to adjust_channels.
        filters: integer, number of filters for convolution layer.
        kernel_size: integer, the kernel size for DepthWise Convolutions.
        stride: integer, the stride length for DepthWise Convolutions.
        se_ratio: float, ratio for bottleneck filters. Number of bottleneck
            filters = filters * se_ratio.
        activation: the activation layer to use.
        expansion_index: integer, a unique identification if you want to use
            expanded convolutions. If greater than 0, an additional Conv+BN
            layer is added after the expanded convolutional layer.

    Returns:
        the updated input tensor.
    """
    if isinstance(activation, str):
        if activation == "hard_swish":
            activation = apply_hard_swish
        else:
            activation = keras.activations.get(activation)

    shortcut = x
    prefix = "expanded_conv/"
    infilters = backend.int_shape(x)[CHANNEL_AXIS]

    if expansion_index > 0:
        prefix = f"expanded_conv_{expansion_index}/"

        x = layers.Conv2D(
            adjust_channels(infilters * expansion),
            kernel_size=1,
            padding="same",
            use_bias=False,
            name=prefix + "expand",
        )(x)
        x = layers.BatchNormalization(
            axis=CHANNEL_AXIS,
            epsilon=BN_EPSILON,
            momentum=BN_MOMENTUM,
            name=prefix + "expand/BatchNorm",
        )(x)
        x = activation(x)

    if stride == 2:
        x = layers.ZeroPadding2D(
            padding=utils.correct_pad_downsample(x, kernel_size),
            name=prefix + "depthwise/pad",
        )(x)

    x = layers.DepthwiseConv2D(
        kernel_size,
        strides=stride,
        padding="same" if stride == 1 else "valid",
        use_bias=False,
        name=prefix + "depthwise",
    )(x)
    x = layers.BatchNormalization(
        axis=CHANNEL_AXIS,
        epsilon=BN_EPSILON,
        momentum=BN_MOMENTUM,
        name=prefix + "depthwise/BatchNorm",
    )(x)
    x = activation(x)

    if se_ratio:
        se_filters = adjust_channels(infilters * expansion)
        x = cv_layers.SqueezeAndExcite2D(
            filters=se_filters,
            bottleneck_filters=adjust_channels(se_filters * se_ratio),
            squeeze_activation="relu",
            excite_activation=HardSigmoidActivation(),
        )(x)

    x = layers.Conv2D(
        filters,
        kernel_size=1,
        padding="same",
        use_bias=False,
        name=prefix + "project",
    )(x)
    x = layers.BatchNormalization(
        axis=CHANNEL_AXIS,
        epsilon=BN_EPSILON,
        momentum=BN_MOMENTUM,
        name=prefix + "project/BatchNorm",
    )(x)

    if stride == 1 and infilters == filters:
        x = layers.Add(name=prefix + "Add")([shortcut, x])

    return x<|MERGE_RESOLUTION|>--- conflicted
+++ resolved
@@ -42,151 +42,6 @@
 BN_MOMENTUM = 0.999
 
 
-<<<<<<< HEAD
-def adjust_channels(x, divisor=8, min_value=None):
-    """Ensure that all layers have a channel number divisible by the `divisor`.
-
-    Args:
-        x: integer, input value.
-        divisor: integer, the value by which a channel number should be
-            divisible. Defaults to `8`.
-        min_value: float, optional minimum value for the new tensor. If None,
-            defaults to value of divisor.
-
-    Returns:
-        the updated input scalar.
-    """
-
-    if min_value is None:
-        min_value = float(divisor)
-
-    new_x = max(min_value, int(x + divisor / 2) // divisor * divisor)
-
-    # make sure that round down does not go down by more than 10%.
-    if new_x < 0.9 * x:
-        new_x += divisor
-    return new_x
-
-
-def apply_hard_sigmoid(x):
-    activation = layers.ReLU(6.0)
-    return activation(x + 3.0) * (1.0 / 6.0)
-
-
-def apply_hard_swish(x):
-    return layers.Multiply()([x, apply_hard_sigmoid(x)])
-
-
-def apply_inverted_res_block(
-    x,
-    expansion,
-    filters,
-    kernel_size,
-    stride,
-    se_ratio,
-    activation,
-    expansion_index,
-):
-    """An Inverted Residual Block.
-
-    Args:
-        x: input tensor.
-        expansion: integer, the expansion ratio, multiplied with infilters to
-            get the minimum value passed to adjust_channels.
-        filters: integer, number of filters for convolution layer.
-        kernel_size: integer, the kernel size for DepthWise Convolutions.
-        stride: integer, the stride length for DepthWise Convolutions.
-        se_ratio: float, ratio for bottleneck filters. Number of bottleneck
-            filters = filters * se_ratio.
-        activation: the activation layer to use.
-        expansion_index: integer, a unique identification if you want to use
-            expanded convolutions. If greater than 0, an additional Conv+BN
-            layer is added after the expanded convolutional layer.
-
-    Returns:
-        the updated input tensor.
-    """
-    if isinstance(activation, str):
-        if activation == "hard_swish":
-            activation = apply_hard_swish
-        else:
-            activation = keras.activations.get(activation)
-
-    shortcut = x
-    prefix = "expanded_conv/"
-    infilters = backend.int_shape(x)[CHANNEL_AXIS]
-
-    if expansion_index > 0:
-        prefix = f"expanded_conv_{expansion_index}/"
-
-        x = layers.Conv2D(
-            adjust_channels(infilters * expansion),
-            kernel_size=1,
-            padding="same",
-            use_bias=False,
-            name=prefix + "expand",
-        )(x)
-        x = layers.BatchNormalization(
-            axis=CHANNEL_AXIS,
-            epsilon=BN_EPSILON,
-            momentum=BN_MOMENTUM,
-            name=prefix + "expand/BatchNorm",
-        )(x)
-        x = activation(x)
-
-    if stride == 2:
-        x = layers.ZeroPadding2D(
-            padding=utils.correct_pad_downsample(x, kernel_size),
-            name=prefix + "depthwise/pad",
-        )(x)
-
-    x = layers.DepthwiseConv2D(
-        kernel_size,
-        strides=stride,
-        padding="same" if stride == 1 else "valid",
-        use_bias=False,
-        name=prefix + "depthwise",
-    )(x)
-    x = layers.BatchNormalization(
-        axis=CHANNEL_AXIS,
-        epsilon=BN_EPSILON,
-        momentum=BN_MOMENTUM,
-        name=prefix + "depthwise/BatchNorm",
-    )(x)
-    x = activation(x)
-
-    if se_ratio:
-        with custom_object_scope({"hard_sigmoid": apply_hard_sigmoid}):
-            se_filters = adjust_channels(infilters * expansion)
-            x = cv_layers.SqueezeAndExcite2D(
-                filters=se_filters,
-                bottleneck_filters=adjust_channels(se_filters * se_ratio),
-                squeeze_activation="relu",
-                excite_activation="hard_sigmoid",
-            )(x)
-
-    x = layers.Conv2D(
-        filters,
-        kernel_size=1,
-        padding="same",
-        use_bias=False,
-        name=prefix + "project",
-    )(x)
-    x = layers.BatchNormalization(
-        axis=CHANNEL_AXIS,
-        epsilon=BN_EPSILON,
-        momentum=BN_MOMENTUM,
-        name=prefix + "project/BatchNorm",
-    )(x)
-
-    if stride == 1 and infilters == filters:
-        x = layers.Add(name=prefix + "Add")([shortcut, x])
-
-    return x
-
-
-=======
->>>>>>> fb0a28dd
 @keras.utils.register_keras_serializable(package="keras_cv.models")
 class MobileNetV3Backbone(Backbone):
     """Instantiates the MobileNetV3 architecture.
@@ -209,7 +64,7 @@
         include_rescaling: bool, whether to rescale the inputs. If set to True,
             inputs will be passed through a `Rescaling(scale=1 / 255)`
             layer.
-        input_shape: optional shape tuple. Defaults to `(None, None, 3)`.
+        input_shape: optional shape tuple, defaults to (None, None, 3).
         input_tensor: optional Keras tensor (i.e., output of `layers.Input()`)
             to use as image input for the model.
         alpha: float, controls the width of the network. This is known as the
@@ -372,20 +227,11 @@
     """Ensure that all layers have a channel number divisible by the `divisor`.
 
     Args:
-<<<<<<< HEAD
-        include_rescaling: bool, whether to rescale the inputs. If set to
-            True, inputs will be passed through a `Rescaling(scale=1 / 255)`
-            layer. Defaults to `True`.
-        input_shape: optional shape tuple. Defaults to `(None, None, 3)`.
-        input_tensor: optional Keras tensor (i.e., output of `layers.Input()`)
-            to use as image input for the model.
-=======
         x: integer, input value.
         divisor: integer, the value by which a channel number should be
             divisible, defaults to 8.
         min_value: float, optional minimum value for the new tensor. If None,
             defaults to value of divisor.
->>>>>>> fb0a28dd
 
     Returns:
         the updated input scalar.
