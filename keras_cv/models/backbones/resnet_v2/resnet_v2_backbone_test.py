--- conflicted
+++ resolved
@@ -40,13 +40,8 @@
         )
         model(self.input_batch)
 
-<<<<<<< HEAD
     def test_valid_call_applications_model(self):
         model = ResNet50V2Backbone()
-=======
-    def test_valid_call_alias_model(self):
-        model = ResNet18V2Backbone()
->>>>>>> 2d8f297f
         model(self.input_batch)
 
     def test_valid_call_with_rescaling(self):
