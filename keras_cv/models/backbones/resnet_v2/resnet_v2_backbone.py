# Copyright 2022 The KerasCV Authors
#
# Licensed under the Apache License, Version 2.0 (the "License");
# you may not use this file except in compliance with the License.
# You may obtain a copy of the License at
#
#     https://www.apache.org/licenses/LICENSE-2.0
#
# Unless required by applicable law or agreed to in writing, software
# distributed under the License is distributed on an "AS IS" BASIS,
# WITHOUT WARRANTIES OR CONDITIONS OF ANY KIND, either express or implied.
# See the License for the specific language governing permissions and
# limitations under the License.
"""ResNet models for Keras.
Reference:
  - [Identity Mappings in Deep Residual Networks]
    (https://arxiv.org/abs/1603.05027) (ECCV 2016)
  - [Based on the original keras.applications ResNet]
    (https://github.com/keras-team/keras/blob/master/keras/applications/resnet_v2.py)
"""

import copy

from tensorflow import keras
from tensorflow.keras import backend
from tensorflow.keras import layers

from keras_cv.models import utils
from keras_cv.models.backbones.backbone import Backbone
from keras_cv.models.backbones.resnet_v2.resnet_v2_backbone_presets import (
    backbone_presets,
)
from keras_cv.models.backbones.resnet_v2.resnet_v2_backbone_presets import (
    backbone_presets_with_weights,
)
from keras_cv.utils.python_utils import classproperty

BN_AXIS = 3
BN_EPSILON = 1.001e-5


def apply_basic_block(
    x,
    filters,
    kernel_size=3,
    stride=1,
    dilation=1,
    conv_shortcut=False,
    name=None,
):
    """A basic residual block (v2).

    Args:
        x: input tensor.
        filters: int, filters of the basic layer.
        kernel_size: int, kernel size of the bottleneck layer. Defaults to 3.
        stride: int, stride of the first layer. Defaults to 1.
        dilation: int, the dilation rate to use for dilated convolution.
            Defaults to 1.
        conv_shortcut: bool, uses convolution shortcut if `True`. If `False`
            (default), uses identity or pooling shortcut, based on stride.
        name: string, optional prefix for the layer names used in the block.

    Returns:
      Output tensor for the residual block.
    """

    if name is None:
        name = f"v2_basic_block_{backend.get_uid('v2_basic_block')}"

    use_preactivation = layers.BatchNormalization(
        axis=BN_AXIS, epsilon=BN_EPSILON, name=name + "_use_preactivation_bn"
    )(x)

    use_preactivation = layers.Activation(
        "relu", name=name + "_use_preactivation_relu"
    )(use_preactivation)

    s = stride if dilation == 1 else 1
    if conv_shortcut:
        shortcut = layers.Conv2D(filters, 1, strides=s, name=name + "_0_conv")(
            use_preactivation
        )
    else:
        shortcut = (
            layers.MaxPooling2D(
                1, strides=stride, name=name + "_0_max_pooling"
            )(x)
            if s > 1
            else x
        )

    x = layers.Conv2D(
        filters,
        kernel_size,
        padding="SAME",
        strides=1,
        use_bias=False,
        name=name + "_1_conv",
    )(use_preactivation)
    x = layers.BatchNormalization(
        axis=BN_AXIS, epsilon=BN_EPSILON, name=name + "_1_bn"
    )(x)
    x = layers.Activation("relu", name=name + "_1_relu")(x)

    x = layers.Conv2D(
        filters,
        kernel_size,
        strides=s,
        padding="same",
        dilation_rate=dilation,
        use_bias=False,
        name=name + "_2_conv",
    )(x)

    x = layers.Add(name=name + "_out")([shortcut, x])
    return x


def apply_block(
    x,
    filters,
    kernel_size=3,
    stride=1,
    dilation=1,
    conv_shortcut=False,
    name=None,
):
    """A residual block (v2).

    Args:
        x: input tensor.
        filters: int, filters of the basic layer.
        kernel_size: int, kernel size of the bottleneck layer. Defaults to 3.
        stride: int, stride of the first layer. Defaults to 1.
        dilation: int, the dilation rate to use for dilated convolution.
            Defaults to 1.
        conv_shortcut: bool, uses convolution shortcut if `True`. If `False`
            (default), uses identity or pooling shortcut, based on stride.
        name: string, optional prefix for the layer names used in the block.

    Returns:
      Output tensor for the residual block.
    """
    if name is None:
        name = f"v2_block_{backend.get_uid('v2_block')}"

    use_preactivation = layers.BatchNormalization(
        axis=BN_AXIS, epsilon=BN_EPSILON, name=name + "_use_preactivation_bn"
    )(x)

    use_preactivation = layers.Activation(
        "relu", name=name + "_use_preactivation_relu"
    )(use_preactivation)

    s = stride if dilation == 1 else 1
    if conv_shortcut:
        shortcut = layers.Conv2D(
            4 * filters,
            1,
            strides=s,
            name=name + "_0_conv",
        )(use_preactivation)
    else:
        shortcut = (
            layers.MaxPooling2D(
                1, strides=stride, name=name + "_0_max_pooling"
            )(x)
            if s > 1
            else x
        )

    x = layers.Conv2D(
        filters, 1, strides=1, use_bias=False, name=name + "_1_conv"
    )(use_preactivation)
    x = layers.BatchNormalization(
        axis=BN_AXIS, epsilon=BN_EPSILON, name=name + "_1_bn"
    )(x)
    x = layers.Activation("relu", name=name + "_1_relu")(x)

    x = layers.Conv2D(
        filters,
        kernel_size,
        strides=s,
        use_bias=False,
        padding="same",
        dilation_rate=dilation,
        name=name + "_2_conv",
    )(x)
    x = layers.BatchNormalization(
        axis=BN_AXIS, epsilon=BN_EPSILON, name=name + "_2_bn"
    )(x)
    x = layers.Activation("relu", name=name + "_2_relu")(x)

    x = layers.Conv2D(4 * filters, 1, name=name + "_3_conv")(x)
    x = layers.Add(name=name + "_out")([shortcut, x])
    return x


def apply_stack(
    x,
    filters,
    blocks,
    stride=2,
    dilations=1,
    name=None,
    block_type="block",
    first_shortcut=True,
):
    """A set of stacked blocks.

    Args:
        x: input tensor.
        filters: int, filters of the layer in a block.
        blocks: int, blocks in the stacked blocks.
        stride: int, stride of the first layer in the first block. Defaults
            to 2.
        dilations: int, the dilation rate to use for dilated convolution.
            Defaults to 1.
<<<<<<< HEAD
        name: str, name of the model
=======
        name: string, optional prefix for the layer names used in the block.
>>>>>>> 8c34dbb2
        block_type: string, one of "basic_block" or "block". The block type to
            stack. Use "basic_block" for ResNet18 and ResNet34.
        first_shortcut: bool. Use convolution shortcut if `True` (default),
            otherwise uses identity or pooling shortcut, based on stride.

    Returns:
        Output tensor for the stacked blocks.
    """

    if name is None:
        name = "v2_stack"

    if block_type == "basic_block":
        block_fn = apply_basic_block
    elif block_type == "block":
        block_fn = apply_block
    else:
        raise ValueError(
            """`block_type` must be either "basic_block" or "block". """
            f"Received block_type={block_type}."
        )

    x = block_fn(
        x, filters, conv_shortcut=first_shortcut, name=name + "_block1"
    )
    for i in range(2, blocks):
        x = block_fn(
            x, filters, dilation=dilations, name=name + "_block" + str(i)
        )
    x = block_fn(
        x,
        filters,
        stride=stride,
        dilation=dilations,
        name=name + "_block" + str(blocks),
    )
    return x


@keras.utils.register_keras_serializable(package="keras_cv.models")
class ResNetV2Backbone(Backbone):
    """Instantiates the ResNetV2 architecture.

    Reference:
        - [Identity Mappings in Deep Residual Networks]
          (https://arxiv.org/abs/1603.05027) (ECCV 2016)

    The difference in Resnet and ResNetV2 rests in the structure of their
    individual building blocks. In ResNetV2, the batch normalization and
    ReLU activation precede the convolution layers, as opposed to ResNetV1 where
    the batch normalization and ReLU activation are applied after the
    convolution layers.

    For transfer learning use cases, make sure to read the
    [guide to transfer learning & fine-tuning]
    (https://keras.io/guides/transfer_learning/).

    Args:
        stackwise_filters: list of ints, number of filters for each stack in
            the model.
        stackwise_blocks: list of ints, number of blocks for each stack in the
            model.
        stackwise_strides: list of ints, stride for each stack in the model.
        include_rescaling: bool, whether or not to Rescale the inputs. If set
            to `True`, inputs will be passed through a `Rescaling(1/255.0)`
            layer.
        stackwise_dilations: list of ints, dilation for each stack in the
            model. If `None` (default), dilation will not be used.
        input_shape: optional shape tuple, defaults to (None, None, 3).
        input_tensor: optional Keras tensor (i.e. output of `layers.Input()`)
            to use as image input for the model.
        block_type: string, one of "basic_block" or "block". The block type to
            stack. Use "basic_block" for smaller models like ResNet18 and
            ResNet34.

    Examples:
    ```python
    input_data = tf.ones(shape=(8, 224, 224, 3))

    # Pretrained backbone
    model = keras_cv.models.ResNetV2Backbone.from_preset("resnet50_v2_imagenet")
    output = model(input_data)

    # Randomly initialized backbone with a custom config
    model = ResNetV2Backbone(
        stackwise_filters=[64, 128, 256, 512],
        stackwise_blocks=[2, 2, 2, 2],
        stackwise_strides=[1, 2, 2, 2],
        include_rescaling=False,
    )
    output = model(input_data)
    ```
    """

    def __init__(
        self,
        *,
        stackwise_filters,
        stackwise_blocks,
        stackwise_strides,
        include_rescaling,
        stackwise_dilations=None,
        input_shape=(None, None, 3),
        input_tensor=None,
        block_type="block",
        **kwargs,
    ):
        inputs = utils.parse_model_inputs(input_shape, input_tensor)
        x = inputs

        if include_rescaling:
            x = layers.Rescaling(1 / 255.0)(x)

        x = layers.Conv2D(
            64,
            7,
            strides=2,
            use_bias=True,
            padding="same",
            name="conv1_conv",
        )(x)

        x = layers.MaxPooling2D(
            3, strides=2, padding="same", name="pool1_pool"
        )(x)

        num_stacks = len(stackwise_filters)
        if stackwise_dilations is None:
            stackwise_dilations = [1] * num_stacks

        pyramid_level_inputs = {}
        for stack_index in range(num_stacks):
            x = apply_stack(
                x,
                filters=stackwise_filters[stack_index],
                blocks=stackwise_blocks[stack_index],
                stride=stackwise_strides[stack_index],
                dilations=stackwise_dilations[stack_index],
                block_type=block_type,
                first_shortcut=(block_type == "block" or stack_index > 0),
                name=f"v2_stack_{stack_index}",
            )
            pyramid_level_inputs[stack_index + 2] = x.node.layer.name

        x = layers.BatchNormalization(
            axis=BN_AXIS, epsilon=BN_EPSILON, name="post_bn"
        )(x)
        x = layers.Activation("relu", name="post_relu")(x)

        # Create model.
        super().__init__(inputs=inputs, outputs=x, **kwargs)

        # All references to `self` below this line
        self.pyramid_level_inputs = pyramid_level_inputs
        self.stackwise_filters = stackwise_filters
        self.stackwise_blocks = stackwise_blocks
        self.stackwise_strides = stackwise_strides
        self.include_rescaling = include_rescaling
        self.stackwise_dilations = stackwise_dilations
        self.input_tensor = input_tensor
        self.block_type = block_type

    def get_config(self):
        config = super().get_config()
        config.update(
            {
                "stackwise_filters": self.stackwise_filters,
                "stackwise_blocks": self.stackwise_blocks,
                "stackwise_strides": self.stackwise_strides,
                "include_rescaling": self.include_rescaling,
                # Remove batch dimension from `input_shape`
                "input_shape": self.input_shape[1:],
                "stackwise_dilations": self.stackwise_dilations,
                "input_tensor": self.input_tensor,
                "block_type": self.block_type,
            }
        )
        return config

    @classproperty
    def presets(cls):
        """Dictionary of preset names and configurations."""
        return copy.deepcopy(backbone_presets)

    @classproperty
    def presets_with_weights(cls):
        """Dictionary of preset names and configurations that include
        weights."""
        return copy.deepcopy(backbone_presets_with_weights)


ALIAS_DOCSTRING = """ResNetV2Backbone model with {num_layers} layers.

    Reference:
        - [Identity Mappings in Deep Residual Networks]
          (https://arxiv.org/abs/1603.05027) (ECCV 2016)

    The difference in ResNet and ResNetV2 rests in the structure of their
    individual building blocks. In ResNetV2, the batch normalization and
    ReLU activation precede the convolution layers, as opposed to ResNetV1 where
    the batch normalization and ReLU activation are applied after the
    convolution layers.

    For transfer learning use cases, make sure to read the
    [guide to transfer learning & fine-tuning]
    (https://keras.io/guides/transfer_learning/).

    Args:
        include_rescaling: bool, whether or not to Rescale the inputs. If set
            to `True`, inputs will be passed through a `Rescaling(1/255.0)`
            layer.
        input_shape: optional shape tuple, defaults to (None, None, 3).
        input_tensor: optional Keras tensor (i.e. output of `layers.Input()`)
            to use as image input for the model.

    Examples:
    ```python
    input_data = tf.ones(shape=(8, 224, 224, 3))

    # Randomly initialized backbone
    model = ResNet{num_layers}V2Backbone()
    output = model(input_data)
    ```
"""


class ResNet18V2Backbone(ResNetV2Backbone):
    def __new__(
        self,
        include_rescaling=True,
        input_shape=(None, None, 3),
        input_tensor=None,
        **kwargs,
    ):
        # Pack args in kwargs
        kwargs.update(
            {
                "include_rescaling": include_rescaling,
                "input_shape": input_shape,
                "input_tensor": input_tensor,
            }
        )
        return ResNetV2Backbone.from_preset("resnet18_v2", **kwargs)

    @classproperty
    def presets(cls):
        """Dictionary of preset names and configurations."""
        return {}

    @classproperty
    def presets_with_weights(cls):
        """Dictionary of preset names and configurations that include
        weights."""
        return {}


class ResNet34V2Backbone(ResNetV2Backbone):
    def __new__(
        self,
        include_rescaling=True,
        input_shape=(None, None, 3),
        input_tensor=None,
        **kwargs,
    ):
        # Pack args in kwargs
        kwargs.update(
            {
                "include_rescaling": include_rescaling,
                "input_shape": input_shape,
                "input_tensor": input_tensor,
            }
        )
        return ResNetV2Backbone.from_preset("resnet34_v2", **kwargs)

    @classproperty
    def presets(cls):
        """Dictionary of preset names and configurations."""
        return {}

    @classproperty
    def presets_with_weights(cls):
        """Dictionary of preset names and configurations that include
        weights."""
        return {}


class ResNet50V2Backbone(ResNetV2Backbone):
    def __new__(
        self,
        include_rescaling=True,
        input_shape=(None, None, 3),
        input_tensor=None,
        **kwargs,
    ):
        # Pack args in kwargs
        kwargs.update(
            {
                "include_rescaling": include_rescaling,
                "input_shape": input_shape,
                "input_tensor": input_tensor,
            }
        )
        return ResNetV2Backbone.from_preset("resnet50_v2", **kwargs)

    @classproperty
    def presets(cls):
        """Dictionary of preset names and configurations."""
        return {
            "resnet50_v2_imagenet": copy.deepcopy(
                backbone_presets["resnet50_v2_imagenet"]
            ),
        }

    @classproperty
    def presets_with_weights(cls):
        """Dictionary of preset names and configurations that include
        weights."""
        return cls.presets


class ResNet101V2Backbone(ResNetV2Backbone):
    def __new__(
        self,
        include_rescaling=True,
        input_shape=(None, None, 3),
        input_tensor=None,
        **kwargs,
    ):
        # Pack args in kwargs
        kwargs.update(
            {
                "include_rescaling": include_rescaling,
                "input_shape": input_shape,
                "input_tensor": input_tensor,
            }
        )
        return ResNetV2Backbone.from_preset("resnet101_v2", **kwargs)

    @classproperty
    def presets(cls):
        """Dictionary of preset names and configurations."""
        return {}

    @classproperty
    def presets_with_weights(cls):
        """Dictionary of preset names and configurations that include
        weights."""
        return {}


class ResNet152V2Backbone(ResNetV2Backbone):
    def __new__(
        self,
        include_rescaling=True,
        input_shape=(None, None, 3),
        input_tensor=None,
        **kwargs,
    ):
        # Pack args in kwargs
        kwargs.update(
            {
                "include_rescaling": include_rescaling,
                "input_shape": input_shape,
                "input_tensor": input_tensor,
            }
        )
        return ResNetV2Backbone.from_preset("resnet152_v2", **kwargs)

    @classproperty
    def presets(cls):
        """Dictionary of preset names and configurations."""
        return {}

    @classproperty
    def presets_with_weights(cls):
        """Dictionary of preset names and configurations that include
        weights."""
        return {}


setattr(
    ResNet18V2Backbone,
    "__doc__",
    ALIAS_DOCSTRING.format(num_layers=18),
)
setattr(
    ResNet34V2Backbone,
    "__doc__",
    ALIAS_DOCSTRING.format(num_layers=34),
)
setattr(
    ResNet50V2Backbone,
    "__doc__",
    ALIAS_DOCSTRING.format(num_layers=50),
)
setattr(
    ResNet101V2Backbone,
    "__doc__",
    ALIAS_DOCSTRING.format(num_layers=101),
)
setattr(
    ResNet152V2Backbone,
    "__doc__",
    ALIAS_DOCSTRING.format(num_layers=152),
)<|MERGE_RESOLUTION|>--- conflicted
+++ resolved
@@ -217,11 +217,7 @@
             to 2.
         dilations: int, the dilation rate to use for dilated convolution.
             Defaults to 1.
-<<<<<<< HEAD
-        name: str, name of the model
-=======
         name: string, optional prefix for the layer names used in the block.
->>>>>>> 8c34dbb2
         block_type: string, one of "basic_block" or "block". The block type to
             stack. Use "basic_block" for ResNet18 and ResNet34.
         first_shortcut: bool. Use convolution shortcut if `True` (default),
