# Copyright 2023 The KerasCV Authors
#
# Licensed under the Apache License, Version 2.0 (the "License");
# you may not use this file except in compliance with the License.
# You may obtain a copy of the License at
#
#     https://www.apache.org/licenses/LICENSE-2.0
#
# Unless required by applicable law or agreed to in writing, software
# distributed under the License is distributed on an "AS IS" BASIS,
# WITHOUT WARRANTIES OR CONDITIONS OF ANY KIND, either express or implied.
# See the License for the specific language governing permissions and
# limitations under the License.
"""ResNet backbone model.
Reference:
  - [Deep Residual Learning for Image Recognition](https://arxiv.org/abs/1512.03385)
    (CVPR 2015)
  - [Based on the original keras.applications ResNet](https://github.com/keras-team/keras/blob/master/keras/applications/resnet.py)  # noqa: E501
"""

import copy

from tensorflow import keras
from tensorflow.keras import backend
from tensorflow.keras import layers

from keras_cv.models import utils
from keras_cv.models.backbones.backbone import Backbone
from keras_cv.models.backbones.resnet_v1.resnet_v1_backbone_presets import (
    backbone_presets,
)
from keras_cv.models.backbones.resnet_v1.resnet_v1_backbone_presets import (
    backbone_presets_with_weights,
)
from keras_cv.utils.python_utils import classproperty

BN_AXIS = 3
BN_EPSILON = 1.001e-5


def apply_basic_block(
    x, filters, kernel_size=3, stride=1, conv_shortcut=True, name=None
):
    """A basic residual block (v1).

    Args:
        x: input tensor.
        filters: int, filters of the basic layer.
        kernel_size: int, kernel size of the bottleneck layer. Defaults to `3`.
        stride: int, stride of the first layer. Defaults to `1`.
        conv_shortcut: bool, uses convolution shortcut if `True`. If `False`
            (default), uses identity or pooling shortcut, based on stride.
        name: string, optional prefix for the layer names used in the block.

    Returns:
      Output tensor for the residual block.
    """

    if name is None:
        name = f"v1_basic_block_{backend.get_uid('v1_basic_block_')}"

    if conv_shortcut:
        shortcut = layers.Conv2D(
            filters,
            1,
            strides=stride,
            use_bias=False,
            name=name + "_0_conv",
        )(x)
        shortcut = layers.BatchNormalization(
            axis=BN_AXIS, epsilon=BN_EPSILON, name=name + "_0_bn"
        )(shortcut)
    else:
        shortcut = x

    x = layers.Conv2D(
        filters,
        kernel_size,
        padding="SAME",
        strides=stride,
        use_bias=False,
        name=name + "_1_conv",
    )(x)
    x = layers.BatchNormalization(
        axis=BN_AXIS, epsilon=BN_EPSILON, name=name + "_1_bn"
    )(x)
    x = layers.Activation("relu", name=name + "_1_relu")(x)

    x = layers.Conv2D(
        filters,
        kernel_size,
        padding="SAME",
        use_bias=False,
        name=name + "_2_conv",
    )(x)
    x = layers.BatchNormalization(
        axis=BN_AXIS, epsilon=BN_EPSILON, name=name + "_2_bn"
    )(x)

    x = layers.Add(name=name + "_add")([shortcut, x])
    x = layers.Activation("relu", name=name + "_out")(x)
    return x


def apply_block(
    x, filters, kernel_size=3, stride=1, conv_shortcut=True, name=None
):
    """A residual block (v1).

    Args:
        x: input tensor.
        filters: int, filters of the basic layer.
        kernel_size: int, kernel size of the bottleneck layer. Defaults to `3`.
        stride: int, stride of the first layer. Defaults to `1`.
        conv_shortcut: bool, uses convolution shortcut if `True`. If `False`
            (default), uses identity or pooling shortcut, based on stride.
        name: string, optional prefix for the layer names used in the block.

    Returns:
      Output tensor for the residual block.
    """

    if name is None:
        name = f"v1_block_{backend.get_uid('v1_block')}"

    if conv_shortcut:
        shortcut = layers.Conv2D(
            4 * filters,
            1,
            strides=stride,
            use_bias=False,
            name=name + "_0_conv",
        )(x)
        shortcut = layers.BatchNormalization(
            axis=BN_AXIS, epsilon=BN_EPSILON, name=name + "_0_bn"
        )(shortcut)
    else:
        shortcut = x

    x = layers.Conv2D(
        filters, 1, strides=stride, use_bias=False, name=name + "_1_conv"
    )(x)
    x = layers.BatchNormalization(
        axis=BN_AXIS, epsilon=BN_EPSILON, name=name + "_1_bn"
    )(x)
    x = layers.Activation("relu", name=name + "_1_relu")(x)

    x = layers.Conv2D(
        filters,
        kernel_size,
        padding="SAME",
        use_bias=False,
        name=name + "_2_conv",
    )(x)
    x = layers.BatchNormalization(
        axis=BN_AXIS, epsilon=BN_EPSILON, name=name + "_2_bn"
    )(x)
    x = layers.Activation("relu", name=name + "_2_relu")(x)

    x = layers.Conv2D(4 * filters, 1, use_bias=False, name=name + "_3_conv")(x)
    x = layers.BatchNormalization(
        axis=BN_AXIS, epsilon=BN_EPSILON, name=name + "_3_bn"
    )(x)

    x = layers.Add(name=name + "_add")([shortcut, x])
    x = layers.Activation("relu", name=name + "_out")(x)
    return x


def apply_stack(
    x,
    filters,
    blocks,
    stride=2,
    name=None,
    block_type="block",
    first_shortcut=True,
):
    """A set of stacked residual blocks.

    Args:
        x: input tensor.
        filters: int, filters of the layer in a block.
        blocks: int, blocks in the stacked blocks.
        stride: int, stride of the first layer in the first block. Defaults to
            `2`.
        name: string, optional prefix for the layer names used in the block.
        block_type: string, one of "basic_block" or "block". The block type to
              stack. Use "basic_block" for ResNet18 and ResNet34.
        first_shortcut: bool. Use convolution shortcut if `True` (default),
              otherwise uses identity or pooling shortcut, based on stride.

    Returns:
        Output tensor for the stacked blocks.
    """

    if name is None:
        name = "v1_stack"

    if block_type == "basic_block":
        block_fn = apply_basic_block
    elif block_type == "block":
        block_fn = apply_block
    else:
        raise ValueError(
            """`block_type` must be either "basic_block" or "block". """
            f"Received block_type={block_type}."
        )

    x = block_fn(
        x,
        filters,
        stride=stride,
        name=name + "_block1",
        conv_shortcut=first_shortcut,
    )
    for i in range(2, blocks + 1):
        x = block_fn(
            x, filters, conv_shortcut=False, name=name + "_block" + str(i)
        )
    return x


@keras.utils.register_keras_serializable(package="keras_cv.models")
class ResNetBackbone(Backbone):
    """Instantiates the ResNet architecture.

    Reference:
        - [Deep Residual Learning for Image Recognition](https://arxiv.org/abs/1512.03385)

    The difference in ResNetV1 and ResNetV2 rests in the structure of their
    individual building blocks. In ResNetV2, the batch normalization and
    ReLU activation precede the convolution layers, as opposed to ResNetV1 where
    the batch normalization and ReLU activation are applied after the
    convolution layers.

    For transfer learning use cases, make sure to read the
    [guide to transfer learning & fine-tuning](https://keras.io/guides/transfer_learning/).

    Args:
        stackwise_filters: list of ints, number of filters for each stack in
            the model.
        stackwise_blocks: list of ints, number of blocks for each stack in the
            model.
        stackwise_strides: list of ints, stride for each stack in the model.
        include_rescaling: bool, whether to rescale the inputs. If set
            to `True`, inputs will be passed through a `Rescaling(1/255.0)`
            layer.
        input_shape: optional shape tuple. Defaults to `(None, None, 3)`.
        input_tensor: optional Keras tensor (i.e. output of `layers.Input()`)
            to use as image input for the model.
        block_type: string, one of "basic_block" or "block". The block type to
            stack. Use "basic_block" for ResNet18 and ResNet34.

    Examples:
    ```python
    input_data = tf.ones(shape=(8, 224, 224, 3))

    # Pretrained backbone
    model = keras_cv.models.ResNetBackbone.from_preset("resnet50_imagenet")
    output = model(input_data)

    # Randomly initialized backbone with a custom config
    model = ResNetBackbone(
        stackwise_filters=[64, 128, 256, 512],
        stackwise_blocks=[2, 2, 2, 2],
        stackwise_strides=[1, 2, 2, 2],
        include_rescaling=False,
    )
    output = model(input_data)
    ```
    """  # noqa: E501

    def __init__(
        self,
        *,
        stackwise_filters,
        stackwise_blocks,
        stackwise_strides,
        include_rescaling,
        input_shape=(None, None, 3),
        input_tensor=None,
        block_type="block",
        **kwargs,
    ):
        inputs = utils.parse_model_inputs(input_shape, input_tensor)
        x = inputs

        if include_rescaling:
            x = layers.Rescaling(1 / 255.0)(x)

        x = layers.Conv2D(
            64, 7, strides=2, use_bias=False, padding="same", name="conv1_conv"
        )(x)

        x = layers.BatchNormalization(
            axis=BN_AXIS, epsilon=BN_EPSILON, name="conv1_bn"
        )(x)
        x = layers.Activation("relu", name="conv1_relu")(x)

        x = layers.MaxPooling2D(
            3, strides=2, padding="same", name="pool1_pool"
        )(x)

        num_stacks = len(stackwise_filters)

        pyramid_level_inputs = {}
        for stack_index in range(num_stacks):
            x = apply_stack(
                x,
                filters=stackwise_filters[stack_index],
                blocks=stackwise_blocks[stack_index],
                stride=stackwise_strides[stack_index],
                block_type=block_type,
                first_shortcut=(block_type == "block" or stack_index > 0),
                name=f"v2_stack_{stack_index}",
            )
            pyramid_level_inputs[f"P{stack_index + 2}"] = x.node.layer.name

        # Create model.
        super().__init__(inputs=inputs, outputs=x, **kwargs)

        # All references to `self` below this line
        self.pyramid_level_inputs = pyramid_level_inputs
        self.stackwise_filters = stackwise_filters
        self.stackwise_blocks = stackwise_blocks
        self.stackwise_strides = stackwise_strides
        self.include_rescaling = include_rescaling
        self.input_tensor = input_tensor
        self.block_type = block_type

    def get_config(self):
        config = super().get_config()
        config.update(
            {
                "stackwise_filters": self.stackwise_filters,
                "stackwise_blocks": self.stackwise_blocks,
                "stackwise_strides": self.stackwise_strides,
                "include_rescaling": self.include_rescaling,
                # Remove batch dimension from `input_shape`
                "input_shape": self.input_shape[1:],
                "input_tensor": self.input_tensor,
                "block_type": self.block_type,
            }
        )
        return config

    @classproperty
    def presets(cls):
        """Dictionary of preset names and configurations."""
        return copy.deepcopy(backbone_presets)

    @classproperty
    def presets_with_weights(cls):
        """Dictionary of preset names and configurations that include
        weights."""
<<<<<<< HEAD
        return copy.deepcopy(backbone_presets_with_weights)


ALIAS_DOCSTRING = """ResNetBackbone (V1) model with {num_layers} layers.

    Reference:
        - [Deep Residual Learning for Image Recognition](https://arxiv.org/abs/1512.03385)

    The difference in ResNetV1 and ResNetV2 rests in the structure of their
    individual building blocks. In ResNetV2, the batch normalization and
    ReLU activation precede the convolution layers, as opposed to ResNetV1 where
    the batch normalization and ReLU activation are applied after the
    convolution layers.

    For transfer learning use cases, make sure to read the
    [guide to transfer learning & fine-tuning](https://keras.io/guides/transfer_learning/).

    Args:
        include_rescaling: bool, whether to rescale the inputs. If set
            to `True`, inputs will be passed through a `Rescaling(1/255.0)`
            layer.
        input_shape: optional shape tuple. Defaults to `(None, None, 3)`.
        input_tensor: optional Keras tensor (i.e. output of `layers.Input()`)
            to use as image input for the model.

    Examples:
    ```python
    input_data = tf.ones(shape=(8, 224, 224, 3))

    # Randomly initialized backbone
    model = ResNet{num_layers}Backbone()
    output = model(input_data)
    ```
"""  # noqa: E501


class ResNet18Backbone(ResNetBackbone):
    def __new__(
        cls,
        include_rescaling=True,
        input_shape=(None, None, 3),
        input_tensor=None,
        **kwargs,
    ):
        # Pack args in kwargs
        kwargs.update(
            {
                "include_rescaling": include_rescaling,
                "input_shape": input_shape,
                "input_tensor": input_tensor,
            }
        )
        return ResNetBackbone.from_preset("resnet18", **kwargs)

    @classproperty
    def presets(cls):
        """Dictionary of preset names and configurations."""
        return {}

    @classproperty
    def presets_with_weights(cls):
        """Dictionary of preset names and configurations that include
        weights."""
        return {}


class ResNet34Backbone(ResNetBackbone):
    def __new__(
        cls,
        include_rescaling=True,
        input_shape=(None, None, 3),
        input_tensor=None,
        **kwargs,
    ):
        # Pack args in kwargs
        kwargs.update(
            {
                "include_rescaling": include_rescaling,
                "input_shape": input_shape,
                "input_tensor": input_tensor,
            }
        )
        return ResNetBackbone.from_preset("resnet34", **kwargs)

    @classproperty
    def presets(cls):
        """Dictionary of preset names and configurations."""
        return {}

    @classproperty
    def presets_with_weights(cls):
        """Dictionary of preset names and configurations that include
        weights."""
        return {}


class ResNet50Backbone(ResNetBackbone):
    def __new__(
        cls,
        include_rescaling=True,
        input_shape=(None, None, 3),
        input_tensor=None,
        **kwargs,
    ):
        # Pack args in kwargs
        kwargs.update(
            {
                "include_rescaling": include_rescaling,
                "input_shape": input_shape,
                "input_tensor": input_tensor,
            }
        )
        return ResNetBackbone.from_preset("resnet50", **kwargs)

    @classproperty
    def presets(cls):
        """Dictionary of preset names and configurations."""
        return {
            "resnet50_imagenet": copy.deepcopy(
                backbone_presets["resnet50_imagenet"]
            ),
        }

    @classproperty
    def presets_with_weights(cls):
        """Dictionary of preset names and configurations that include
        weights."""
        return cls.presets


class ResNet101Backbone(ResNetBackbone):
    def __new__(
        cls,
        include_rescaling=True,
        input_shape=(None, None, 3),
        input_tensor=None,
        **kwargs,
    ):
        # Pack args in kwargs
        kwargs.update(
            {
                "include_rescaling": include_rescaling,
                "input_shape": input_shape,
                "input_tensor": input_tensor,
            }
        )
        return ResNetBackbone.from_preset("resnet101", **kwargs)

    @classproperty
    def presets(cls):
        """Dictionary of preset names and configurations."""
        return {}

    @classproperty
    def presets_with_weights(cls):
        """Dictionary of preset names and configurations that include
        weights."""
        return {}


class ResNet152Backbone(ResNetBackbone):
    def __new__(
        self,
        include_rescaling=True,
        input_shape=(None, None, 3),
        input_tensor=None,
        **kwargs,
    ):
        # Pack args in kwargs
        kwargs.update(
            {
                "include_rescaling": include_rescaling,
                "input_shape": input_shape,
                "input_tensor": input_tensor,
            }
        )
        return ResNetBackbone.from_preset("resnet152", **kwargs)

    @classproperty
    def presets(cls):
        """Dictionary of preset names and configurations."""
        return {}

    @classproperty
    def presets_with_weights(cls):
        """Dictionary of preset names and configurations that include
        weights."""
        return {}


setattr(ResNet18Backbone, "__doc__", ALIAS_DOCSTRING.format(num_layers=18))
setattr(ResNet34Backbone, "__doc__", ALIAS_DOCSTRING.format(num_layers=34))
setattr(ResNet50Backbone, "__doc__", ALIAS_DOCSTRING.format(num_layers=50))
setattr(ResNet101Backbone, "__doc__", ALIAS_DOCSTRING.format(num_layers=101))
setattr(ResNet152Backbone, "__doc__", ALIAS_DOCSTRING.format(num_layers=152))
=======
        return copy.deepcopy(backbone_presets_with_weights)
>>>>>>> fb0a28dd
<|MERGE_RESOLUTION|>--- conflicted
+++ resolved
@@ -46,8 +46,8 @@
     Args:
         x: input tensor.
         filters: int, filters of the basic layer.
-        kernel_size: int, kernel size of the bottleneck layer. Defaults to `3`.
-        stride: int, stride of the first layer. Defaults to `1`.
+        kernel_size: int, kernel size of the bottleneck layer, defaults to 3.
+        stride: int, stride of the first layer, defaults to 1.
         conv_shortcut: bool, uses convolution shortcut if `True`. If `False`
             (default), uses identity or pooling shortcut, based on stride.
         name: string, optional prefix for the layer names used in the block.
@@ -110,8 +110,8 @@
     Args:
         x: input tensor.
         filters: int, filters of the basic layer.
-        kernel_size: int, kernel size of the bottleneck layer. Defaults to `3`.
-        stride: int, stride of the first layer. Defaults to `1`.
+        kernel_size: int, kernel size of the bottleneck layer, defaults to 3.
+        stride: int, stride of the first layer, defaults to 1.
         conv_shortcut: bool, uses convolution shortcut if `True`. If `False`
             (default), uses identity or pooling shortcut, based on stride.
         name: string, optional prefix for the layer names used in the block.
@@ -182,8 +182,8 @@
         x: input tensor.
         filters: int, filters of the layer in a block.
         blocks: int, blocks in the stacked blocks.
-        stride: int, stride of the first layer in the first block. Defaults to
-            `2`.
+        stride: int, stride of the first layer in the first block, defaults to
+            2.
         name: string, optional prefix for the layer names used in the block.
         block_type: string, one of "basic_block" or "block". The block type to
               stack. Use "basic_block" for ResNet18 and ResNet34.
@@ -246,7 +246,7 @@
         include_rescaling: bool, whether to rescale the inputs. If set
             to `True`, inputs will be passed through a `Rescaling(1/255.0)`
             layer.
-        input_shape: optional shape tuple. Defaults to `(None, None, 3)`.
+        input_shape: optional shape tuple, defaults to (None, None, 3).
         input_tensor: optional Keras tensor (i.e. output of `layers.Input()`)
             to use as image input for the model.
         block_type: string, one of "basic_block" or "block". The block type to
@@ -354,202 +354,4 @@
     def presets_with_weights(cls):
         """Dictionary of preset names and configurations that include
         weights."""
-<<<<<<< HEAD
-        return copy.deepcopy(backbone_presets_with_weights)
-
-
-ALIAS_DOCSTRING = """ResNetBackbone (V1) model with {num_layers} layers.
-
-    Reference:
-        - [Deep Residual Learning for Image Recognition](https://arxiv.org/abs/1512.03385)
-
-    The difference in ResNetV1 and ResNetV2 rests in the structure of their
-    individual building blocks. In ResNetV2, the batch normalization and
-    ReLU activation precede the convolution layers, as opposed to ResNetV1 where
-    the batch normalization and ReLU activation are applied after the
-    convolution layers.
-
-    For transfer learning use cases, make sure to read the
-    [guide to transfer learning & fine-tuning](https://keras.io/guides/transfer_learning/).
-
-    Args:
-        include_rescaling: bool, whether to rescale the inputs. If set
-            to `True`, inputs will be passed through a `Rescaling(1/255.0)`
-            layer.
-        input_shape: optional shape tuple. Defaults to `(None, None, 3)`.
-        input_tensor: optional Keras tensor (i.e. output of `layers.Input()`)
-            to use as image input for the model.
-
-    Examples:
-    ```python
-    input_data = tf.ones(shape=(8, 224, 224, 3))
-
-    # Randomly initialized backbone
-    model = ResNet{num_layers}Backbone()
-    output = model(input_data)
-    ```
-"""  # noqa: E501
-
-
-class ResNet18Backbone(ResNetBackbone):
-    def __new__(
-        cls,
-        include_rescaling=True,
-        input_shape=(None, None, 3),
-        input_tensor=None,
-        **kwargs,
-    ):
-        # Pack args in kwargs
-        kwargs.update(
-            {
-                "include_rescaling": include_rescaling,
-                "input_shape": input_shape,
-                "input_tensor": input_tensor,
-            }
-        )
-        return ResNetBackbone.from_preset("resnet18", **kwargs)
-
-    @classproperty
-    def presets(cls):
-        """Dictionary of preset names and configurations."""
-        return {}
-
-    @classproperty
-    def presets_with_weights(cls):
-        """Dictionary of preset names and configurations that include
-        weights."""
-        return {}
-
-
-class ResNet34Backbone(ResNetBackbone):
-    def __new__(
-        cls,
-        include_rescaling=True,
-        input_shape=(None, None, 3),
-        input_tensor=None,
-        **kwargs,
-    ):
-        # Pack args in kwargs
-        kwargs.update(
-            {
-                "include_rescaling": include_rescaling,
-                "input_shape": input_shape,
-                "input_tensor": input_tensor,
-            }
-        )
-        return ResNetBackbone.from_preset("resnet34", **kwargs)
-
-    @classproperty
-    def presets(cls):
-        """Dictionary of preset names and configurations."""
-        return {}
-
-    @classproperty
-    def presets_with_weights(cls):
-        """Dictionary of preset names and configurations that include
-        weights."""
-        return {}
-
-
-class ResNet50Backbone(ResNetBackbone):
-    def __new__(
-        cls,
-        include_rescaling=True,
-        input_shape=(None, None, 3),
-        input_tensor=None,
-        **kwargs,
-    ):
-        # Pack args in kwargs
-        kwargs.update(
-            {
-                "include_rescaling": include_rescaling,
-                "input_shape": input_shape,
-                "input_tensor": input_tensor,
-            }
-        )
-        return ResNetBackbone.from_preset("resnet50", **kwargs)
-
-    @classproperty
-    def presets(cls):
-        """Dictionary of preset names and configurations."""
-        return {
-            "resnet50_imagenet": copy.deepcopy(
-                backbone_presets["resnet50_imagenet"]
-            ),
-        }
-
-    @classproperty
-    def presets_with_weights(cls):
-        """Dictionary of preset names and configurations that include
-        weights."""
-        return cls.presets
-
-
-class ResNet101Backbone(ResNetBackbone):
-    def __new__(
-        cls,
-        include_rescaling=True,
-        input_shape=(None, None, 3),
-        input_tensor=None,
-        **kwargs,
-    ):
-        # Pack args in kwargs
-        kwargs.update(
-            {
-                "include_rescaling": include_rescaling,
-                "input_shape": input_shape,
-                "input_tensor": input_tensor,
-            }
-        )
-        return ResNetBackbone.from_preset("resnet101", **kwargs)
-
-    @classproperty
-    def presets(cls):
-        """Dictionary of preset names and configurations."""
-        return {}
-
-    @classproperty
-    def presets_with_weights(cls):
-        """Dictionary of preset names and configurations that include
-        weights."""
-        return {}
-
-
-class ResNet152Backbone(ResNetBackbone):
-    def __new__(
-        self,
-        include_rescaling=True,
-        input_shape=(None, None, 3),
-        input_tensor=None,
-        **kwargs,
-    ):
-        # Pack args in kwargs
-        kwargs.update(
-            {
-                "include_rescaling": include_rescaling,
-                "input_shape": input_shape,
-                "input_tensor": input_tensor,
-            }
-        )
-        return ResNetBackbone.from_preset("resnet152", **kwargs)
-
-    @classproperty
-    def presets(cls):
-        """Dictionary of preset names and configurations."""
-        return {}
-
-    @classproperty
-    def presets_with_weights(cls):
-        """Dictionary of preset names and configurations that include
-        weights."""
-        return {}
-
-
-setattr(ResNet18Backbone, "__doc__", ALIAS_DOCSTRING.format(num_layers=18))
-setattr(ResNet34Backbone, "__doc__", ALIAS_DOCSTRING.format(num_layers=34))
-setattr(ResNet50Backbone, "__doc__", ALIAS_DOCSTRING.format(num_layers=50))
-setattr(ResNet101Backbone, "__doc__", ALIAS_DOCSTRING.format(num_layers=101))
-setattr(ResNet152Backbone, "__doc__", ALIAS_DOCSTRING.format(num_layers=152))
-=======
-        return copy.deepcopy(backbone_presets_with_weights)
->>>>>>> fb0a28dd
+        return copy.deepcopy(backbone_presets_with_weights)