# Copyright 2023 The KerasCV Authors
#
# Licensed under the Apache License, Version 2.0 (the "License");
# you may not use this file except in compliance with the License.
# You may obtain a copy of the License at
#
#     https://www.apache.org/licenses/LICENSE-2.0
#
# Unless required by applicable law or agreed to in writing, software
# distributed under the License is distributed on an "AS IS" BASIS,
# WITHOUT WARRANTIES OR CONDITIONS OF ANY KIND, either express or implied.
# See the License for the specific language governing permissions and
# limitations under the License.

import os

from keras_cv import use_keras_core

if use_keras_core():
    from keras_core import Input
    from keras_core.saving import load_model
else:
    from keras.models import load_model
    from keras import Input

import numpy as np
import pytest
import tensorflow as tf
from absl.testing import parameterized

from keras_cv.models.backbones.resnet_v1.resnet_v1_backbone import (
    ResNet18Backbone,
)
from keras_cv.models.backbones.resnet_v1.resnet_v1_backbone import (
    ResNet50Backbone,
)
from keras_cv.models.backbones.resnet_v1.resnet_v1_backbone import (
    ResNet101Backbone,
)
from keras_cv.models.backbones.resnet_v1.resnet_v1_backbone import (
    ResNet152Backbone,
)
from keras_cv.models.backbones.resnet_v1.resnet_v1_backbone import (
    ResNetBackbone,
)
from keras_cv.utils.train import get_feature_extractor


class ResNetBackboneTest(tf.test.TestCase, parameterized.TestCase):
    def setUp(self):
        self.input_batch = np.ones(shape=(2, 224, 224, 3))

    def test_valid_call(self):
        model = ResNetBackbone(
            stackwise_filters=[64, 128, 256, 512],
            stackwise_blocks=[2, 2, 2, 2],
            stackwise_strides=[1, 2, 2, 2],
            include_rescaling=False,
        )
        model(self.input_batch)

    def test_valid_call_applications_model(self):
        model = ResNet50Backbone()
        model(self.input_batch)

    def test_valid_call_with_rescaling(self):
        model = ResNetBackbone(
            stackwise_filters=[64, 128, 256, 512],
            stackwise_blocks=[2, 2, 2, 2],
            stackwise_strides=[1, 2, 2, 2],
            include_rescaling=True,
        )
        model(self.input_batch)

    @pytest.mark.large  # Saving is slow, so mark these large.
    def test_saved_model(self):
        model = ResNetBackbone(
            stackwise_filters=[64, 128, 256, 512],
            stackwise_blocks=[2, 2, 2, 2],
            stackwise_strides=[1, 2, 2, 2],
            include_rescaling=False,
        )
        model_output = model(self.input_batch)
        save_path = os.path.join(
            self.get_temp_dir(), "resnet_v1_backbone.keras"
        )
        if use_keras_core():
            model.save(save_path)
        else:
            model.save(save_path, save_format="keras_v3")
        restored_model = load_model(save_path)

        # Check we got the real object back.
        self.assertIsInstance(restored_model, ResNetBackbone)

        # Check that output matches.
        restored_output = restored_model(self.input_batch)
        self.assertAllClose(model_output, restored_output)

    @pytest.mark.large  # Saving is slow, so mark these large.
    def test_saved_alias_model(self):
        model = ResNet50Backbone()
        model_output = model(self.input_batch)
        save_path = os.path.join(
            self.get_temp_dir(), "resnet_v1_alias_backbone.keras"
        )
        if use_keras_core():
            model.save(save_path)
        else:
            model.save(save_path, save_format="keras_v3")
        restored_model = load_model(save_path)

        # Check we got the real object back.
        # Note that these aliases serialized as the base class
        self.assertIsInstance(restored_model, ResNetBackbone)

        # Check that output matches.
        restored_output = restored_model(self.input_batch)
        self.assertAllClose(model_output, restored_output)

    def test_create_backbone_model_from_alias_model(self):
        model = ResNet50Backbone(
            include_rescaling=False,
        )
        backbone_model = get_feature_extractor(
            model,
            model.pyramid_level_inputs.values(),
            model.pyramid_level_inputs.keys(),
        )
        inputs = Input(shape=[256, 256, 3])
        outputs = backbone_model(inputs)
        # Resnet50 backbone has 4 level of features (P2 ~ P5)
        levels = ["P2", "P3", "P4", "P5"]
        self.assertLen(outputs, 4)
<<<<<<< HEAD
        self.assertEquals(list(outputs.keys()), [2, 3, 4, 5])
        self.assertEquals(outputs[2].shape, (None, 64, 64, 256))
        self.assertEquals(outputs[3].shape, (None, 32, 32, 512))
        self.assertEquals(outputs[4].shape, (None, 16, 16, 1024))
        self.assertEquals(outputs[5].shape, (None, 8, 8, 2048))
=======
        self.assertEquals(list(outputs.keys()), levels)
        self.assertEquals(outputs["P2"].shape, [None, 64, 64, 256])
        self.assertEquals(outputs["P3"].shape, [None, 32, 32, 512])
        self.assertEquals(outputs["P4"].shape, [None, 16, 16, 1024])
        self.assertEquals(outputs["P5"].shape, [None, 8, 8, 2048])
>>>>>>> a4ab88a2

    def test_create_backbone_model_with_level_config(self):
        model = ResNetBackbone(
            stackwise_filters=[64, 128, 256, 512],
            stackwise_blocks=[2, 2, 2, 2],
            stackwise_strides=[1, 2, 2, 2],
            include_rescaling=False,
            input_shape=[256, 256, 3],
        )
        levels = ["P3", "P4"]
        layer_names = [model.pyramid_level_inputs[level] for level in levels]
        backbone_model = get_feature_extractor(model, layer_names, levels)
        inputs = Input(shape=[256, 256, 3])
        outputs = backbone_model(inputs)
        self.assertLen(outputs, 2)
<<<<<<< HEAD
        self.assertEquals(list(outputs.keys()), [3, 4])
        self.assertEquals(outputs[3].shape, (None, 32, 32, 512))
        self.assertEquals(outputs[4].shape, (None, 16, 16, 1024))
=======
        self.assertEquals(list(outputs.keys()), levels)
        self.assertEquals(outputs["P3"].shape, [None, 32, 32, 512])
        self.assertEquals(outputs["P4"].shape, [None, 16, 16, 1024])
>>>>>>> a4ab88a2

    @parameterized.named_parameters(
        ("one_channel", 1),
        ("four_channels", 4),
    )
    def test_application_variable_input_channels(self, num_channels):
        # ResNet50 model
        model = ResNetBackbone(
            stackwise_filters=[64, 128, 256, 512],
            stackwise_blocks=[3, 4, 6, 3],
            stackwise_strides=[1, 2, 2, 2],
            input_shape=(None, None, num_channels),
            include_rescaling=False,
        )
        self.assertEqual(model.output_shape, (None, None, None, 2048))

    @parameterized.named_parameters(
        ("18", ResNet18Backbone),
        ("50", ResNet50Backbone),
        ("101", ResNet101Backbone),
        ("152", ResNet152Backbone),
    )
    def test_specific_arch_forward_pass(self, arch_class):
        backbone = arch_class()
        backbone(tf.random.uniform(shape=[2, 256, 256, 3]))


if __name__ == "__main__":
    tf.test.main()<|MERGE_RESOLUTION|>--- conflicted
+++ resolved
@@ -132,19 +132,11 @@
         # Resnet50 backbone has 4 level of features (P2 ~ P5)
         levels = ["P2", "P3", "P4", "P5"]
         self.assertLen(outputs, 4)
-<<<<<<< HEAD
-        self.assertEquals(list(outputs.keys()), [2, 3, 4, 5])
-        self.assertEquals(outputs[2].shape, (None, 64, 64, 256))
-        self.assertEquals(outputs[3].shape, (None, 32, 32, 512))
-        self.assertEquals(outputs[4].shape, (None, 16, 16, 1024))
-        self.assertEquals(outputs[5].shape, (None, 8, 8, 2048))
-=======
         self.assertEquals(list(outputs.keys()), levels)
-        self.assertEquals(outputs["P2"].shape, [None, 64, 64, 256])
-        self.assertEquals(outputs["P3"].shape, [None, 32, 32, 512])
-        self.assertEquals(outputs["P4"].shape, [None, 16, 16, 1024])
-        self.assertEquals(outputs["P5"].shape, [None, 8, 8, 2048])
->>>>>>> a4ab88a2
+        self.assertEquals(outputs["P2"].shape, (None, 64, 64, 256))
+        self.assertEquals(outputs["P3"].shape, (None, 32, 32, 512))
+        self.assertEquals(outputs["P4"].shape, (None, 16, 16, 1024))
+        self.assertEquals(outputs["P5"].shape, (None, 8, 8, 2048))
 
     def test_create_backbone_model_with_level_config(self):
         model = ResNetBackbone(
@@ -160,15 +152,9 @@
         inputs = Input(shape=[256, 256, 3])
         outputs = backbone_model(inputs)
         self.assertLen(outputs, 2)
-<<<<<<< HEAD
-        self.assertEquals(list(outputs.keys()), [3, 4])
-        self.assertEquals(outputs[3].shape, (None, 32, 32, 512))
-        self.assertEquals(outputs[4].shape, (None, 16, 16, 1024))
-=======
         self.assertEquals(list(outputs.keys()), levels)
-        self.assertEquals(outputs["P3"].shape, [None, 32, 32, 512])
-        self.assertEquals(outputs["P4"].shape, [None, 16, 16, 1024])
->>>>>>> a4ab88a2
+        self.assertEquals(outputs["P3"].shape, (None, 32, 32, 512))
+        self.assertEquals(outputs["P4"].shape, (None, 16, 16, 1024))
 
     @parameterized.named_parameters(
         ("one_channel", 1),
