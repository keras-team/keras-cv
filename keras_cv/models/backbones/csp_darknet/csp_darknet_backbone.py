--- conflicted
+++ resolved
@@ -178,242 +178,4 @@
     def presets_with_weights(cls):
         """Dictionary of preset names and configurations that include
         weights."""
-<<<<<<< HEAD
-        return copy.deepcopy(backbone_presets_with_weights)
-=======
-        return copy.deepcopy(backbone_presets_with_weights)
-
-
-ALIAS_DOCSTRING = """CSPDarkNetBackbone model with {stackwise_channels} channels
-    and {stackwise_depth} depths.
-
-    Reference:
-        - [YoloV4 Paper](https://arxiv.org/abs/1804.02767)
-        - [CSPNet Paper](https://arxiv.org/pdf/1911.11929)
-        - [YoloX Paper](https://arxiv.org/abs/2107.08430)
-
-    For transfer learning use cases, make sure to read the
-    [guide to transfer learning & fine-tuning](https://keras.io/guides/transfer_learning/).
-
-    Args:
-        include_rescaling: bool, whether or not to rescale the inputs. If set to
-            True, inputs will be passed through a `Rescaling(1/255.0)` layer.
-        input_tensor: optional Keras tensor (i.e. output of
-            `keras.layers.Input()`) to use as image input for the model.
-        input_shape: optional shape tuple, defaults to (None, None, 3).
-
-    Examples:
-    ```python
-    input_data = tf.ones(shape=(8, 224, 224, 3))
-
-    # Randomly initialized backbone
-    model = CSPDarkNet{name}Backbone()
-    output = model(input_data)
-    ```
-"""  # noqa: E501
-
-
-class CSPDarkNetTinyBackbone(CSPDarkNetBackbone):
-    def __new__(
-        cls,
-        include_rescaling=True,
-        input_shape=(None, None, 3),
-        input_tensor=None,
-        **kwargs,
-    ):
-        # Pack args in kwargs
-        kwargs.update(
-            {
-                "include_rescaling": include_rescaling,
-                "input_shape": input_shape,
-                "input_tensor": input_tensor,
-            }
-        )
-        return CSPDarkNetBackbone.from_preset("csp_darknet_tiny", **kwargs)
-
-    @classproperty
-    def presets(cls):
-        """Dictionary of preset names and configurations."""
-        return {
-            "csp_darknet_tiny_imagenet": copy.deepcopy(
-                backbone_presets["csp_darknet_tiny_imagenet"]
-            )
-        }
-
-    @classproperty
-    def presets_with_weights(cls):
-        """Dictionary of preset names and configurations that include
-        weights."""
-        return cls.presets
-
-
-class CSPDarkNetSBackbone(CSPDarkNetBackbone):
-    def __new__(
-        cls,
-        include_rescaling=True,
-        input_shape=(None, None, 3),
-        input_tensor=None,
-        **kwargs,
-    ):
-        # Pack args in kwargs
-        kwargs.update(
-            {
-                "include_rescaling": include_rescaling,
-                "input_shape": input_shape,
-                "input_tensor": input_tensor,
-            }
-        )
-        return CSPDarkNetBackbone.from_preset("csp_darknet_s", **kwargs)
-
-    @classproperty
-    def presets(cls):
-        """Dictionary of preset names and configurations."""
-        return {}
-
-    @classproperty
-    def presets_with_weights(cls):
-        """Dictionary of preset names and configurations that include
-        weights."""
-        return {}
-
-
-class CSPDarkNetMBackbone(CSPDarkNetBackbone):
-    def __new__(
-        cls,
-        include_rescaling=True,
-        input_shape=(None, None, 3),
-        input_tensor=None,
-        **kwargs,
-    ):
-        # Pack args in kwargs
-        kwargs.update(
-            {
-                "include_rescaling": include_rescaling,
-                "input_shape": input_shape,
-                "input_tensor": input_tensor,
-            }
-        )
-        return CSPDarkNetBackbone.from_preset("csp_darknet_m", **kwargs)
-
-    @classproperty
-    def presets(cls):
-        """Dictionary of preset names and configurations."""
-        return {}
-
-    @classproperty
-    def presets_with_weights(cls):
-        """Dictionary of preset names and configurations that include
-        weights."""
-        return {}
-
-
-class CSPDarkNetLBackbone(CSPDarkNetBackbone):
-    def __new__(
-        cls,
-        include_rescaling=True,
-        input_shape=(None, None, 3),
-        input_tensor=None,
-        **kwargs,
-    ):
-        # Pack args in kwargs
-        kwargs.update(
-            {
-                "include_rescaling": include_rescaling,
-                "input_shape": input_shape,
-                "input_tensor": input_tensor,
-            }
-        )
-        return CSPDarkNetBackbone.from_preset("csp_darknet_l", **kwargs)
-
-    @classproperty
-    def presets(cls):
-        """Dictionary of preset names and configurations."""
-        return {
-            "csp_darknet_l_imagenet": copy.deepcopy(
-                backbone_presets["csp_darknet_l_imagenet"]
-            )
-        }
-
-    @classproperty
-    def presets_with_weights(cls):
-        """Dictionary of preset names and configurations that include
-        weights."""
-        return cls.presets
-
-
-class CSPDarkNetXLBackbone(CSPDarkNetBackbone):
-    def __new__(
-        cls,
-        include_rescaling=True,
-        input_shape=(None, None, 3),
-        input_tensor=None,
-        **kwargs,
-    ):
-        # Pack args in kwargs
-        kwargs.update(
-            {
-                "include_rescaling": include_rescaling,
-                "input_shape": input_shape,
-                "input_tensor": input_tensor,
-            }
-        )
-        return CSPDarkNetBackbone.from_preset("csp_darknet_xl", **kwargs)
-
-    @classproperty
-    def presets(cls):
-        """Dictionary of preset names and configurations."""
-        return {}
-
-    @classproperty
-    def presets_with_weights(cls):
-        """Dictionary of preset names and configurations that include
-        weights."""
-        return {}
-
-
-setattr(
-    CSPDarkNetTinyBackbone,
-    "__doc__",
-    ALIAS_DOCSTRING.format(
-        name="Tiny",
-        stackwise_channels="[48, 96, 192, 384]",
-        stackwise_depth="[1, 3, 3, 1]",
-    ),
-)
-setattr(
-    CSPDarkNetSBackbone,
-    "__doc__",
-    ALIAS_DOCSTRING.format(
-        name="S",
-        stackwise_channels="[64, 128, 256, 512]",
-        stackwise_depth="[1, 3, 3, 1]",
-    ),
-)
-setattr(
-    CSPDarkNetMBackbone,
-    "__doc__",
-    ALIAS_DOCSTRING.format(
-        name="M",
-        stackwise_channels="[96, 192, 384, 768]",
-        stackwise_depth="[2, 6, 6, 2]",
-    ),
-)
-setattr(
-    CSPDarkNetLBackbone,
-    "__doc__",
-    ALIAS_DOCSTRING.format(
-        name="L",
-        stackwise_channels="[128, 256, 512, 1024]",
-        stackwise_depth="[3, 9, 9, 3]",
-    ),
-)
-setattr(
-    CSPDarkNetXLBackbone,
-    "__doc__",
-    ALIAS_DOCSTRING.format(
-        name="XL",
-        stackwise_channels="[170, 340, 680, 1360]",
-        stackwise_depth="[4, 12, 12, 4]",
-    ),
-)
->>>>>>> 66728603
+        return copy.deepcopy(backbone_presets_with_weights)