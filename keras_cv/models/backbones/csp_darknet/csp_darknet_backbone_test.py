--- conflicted
+++ resolved
@@ -19,7 +19,8 @@
 import tensorflow as tf
 from absl.testing import parameterized
 
-<<<<<<< HEAD
+from keras_cv.backend import keras
+from keras_cv.backend import ops
 from keras_cv.models.backbones.csp_darknet.csp_darknet_aliases import (
     CSPDarkNetLBackbone,
 )
@@ -38,11 +39,6 @@
 from keras_cv.models.backbones.csp_darknet.csp_darknet_backbone import (
     CSPDarkNetBackbone,
 )
-=======
-from keras_cv.backend import keras
-from keras_cv.backend import ops
-from keras_cv.models.backbones.csp_darknet import csp_darknet_backbone
->>>>>>> 66728603
 from keras_cv.utils.train import get_feature_extractor
 
 
@@ -71,13 +67,8 @@
         model(self.input_batch)
 
     @pytest.mark.large  # Saving is slow, so mark these large.
-<<<<<<< HEAD
     def test_saved_model(self, save_format, filename):
         model = CSPDarkNetBackbone(
-=======
-    def test_saved_model(self):
-        model = csp_darknet_backbone.CSPDarkNetBackbone(
->>>>>>> 66728603
             stackwise_channels=[48, 96, 192, 384],
             stackwise_depth=[1, 3, 3, 1],
             include_rescaling=True,
@@ -100,13 +91,8 @@
         )
 
     @pytest.mark.large  # Saving is slow, so mark these large.
-<<<<<<< HEAD
     def test_saved_alias_model(self, save_format, filename):
         model = CSPDarkNetLBackbone()
-=======
-    def test_saved_alias_model(self):
-        model = csp_darknet_backbone.CSPDarkNetLBackbone()
->>>>>>> 66728603
         model_output = model(self.input_batch)
         save_path = os.path.join(
             self.get_temp_dir(), "csp_darknet_backbone.keras"
