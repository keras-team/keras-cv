# Copyright 2023 The KerasCV Authors
#
# Licensed under the Apache License, Version 2.0 (the "License");
# you may not use this file except in compliance with the License.
# You may obtain a copy of the License at
#
#     https://www.apache.org/licenses/LICENSE-2.0
#
# Unless required by applicable law or agreed to in writing, software
# distributed under the License is distributed on an "AS IS" BASIS,
# WITHOUT WARRANTIES OR CONDITIONS OF ANY KIND, either express or implied.
# See the License for the specific language governing permissions and
# limitations under the License.

import os

import numpy as np
import pytest
import tensorflow as tf
from absl.testing import parameterized

from keras_cv.backend import keras
from keras_cv.models.backbones.csp_darknet import csp_darknet_backbone
from keras_cv.utils.train import get_feature_extractor


class CSPDarkNetBackboneTest(tf.test.TestCase, parameterized.TestCase):
    def setUp(self):
        self.input_batch = np.ones(shape=(2, 224, 224, 3))

    def test_valid_call(self):
        model = csp_darknet_backbone.CSPDarkNetBackbone(
            stackwise_channels=[48, 96, 192, 384],
            stackwise_depth=[1, 3, 3, 1],
            include_rescaling=False,
        )
        model(self.input_batch)

    def test_valid_call_applications_model(self):
        model = csp_darknet_backbone.CSPDarkNetLBackbone()
        model(self.input_batch)

    def test_valid_call_with_rescaling(self):
        model = csp_darknet_backbone.CSPDarkNetBackbone(
            stackwise_channels=[48, 96, 192, 384],
            stackwise_depth=[1, 3, 3, 1],
            include_rescaling=True,
        )
        model(self.input_batch)

    @pytest.mark.large  # Saving is slow, so mark these large.
    def test_saved_model(self):
        model = csp_darknet_backbone.CSPDarkNetBackbone(
            stackwise_channels=[48, 96, 192, 384],
            stackwise_depth=[1, 3, 3, 1],
            include_rescaling=True,
        )
        model_output = model(self.input_batch)
        save_path = os.path.join(
            self.get_temp_dir(), "csp_darknet_backbone.keras"
        )
        model.save(save_path)
        restored_model = keras.models.load_model(save_path)

        # Check we got the real object back.
        self.assertIsInstance(
            restored_model, csp_darknet_backbone.CSPDarkNetBackbone
        )

        # Check that output matches.
        restored_output = restored_model(self.input_batch)
        self.assertAllClose(model_output, restored_output)

    @pytest.mark.large  # Saving is slow, so mark these large.
    def test_saved_alias_model(self):
        model = csp_darknet_backbone.CSPDarkNetLBackbone()
        model_output = model(self.input_batch)
        save_path = os.path.join(
            self.get_temp_dir(), "csp_darknet_backbone.keras"
        )
        model.save(save_path)
        restored_model = keras.models.load_model(save_path)

        # Check we got the real object back.
        # Note that these aliases serialized as the base class
        self.assertIsInstance(
            restored_model, csp_darknet_backbone.CSPDarkNetBackbone
        )

        # Check that output matches.
        restored_output = restored_model(self.input_batch)
        self.assertAllClose(model_output, restored_output)

    def test_feature_pyramid_inputs(self):
        model = csp_darknet_backbone.CSPDarkNetLBackbone()
        backbone_model = get_feature_extractor(
            model,
            model.pyramid_level_inputs.values(),
            model.pyramid_level_inputs.keys(),
        )
        input_size = 256
        inputs = tf.keras.Input(shape=[input_size, input_size, 3])
        outputs = backbone_model(inputs)
        levels = ["P2", "P3", "P4", "P5"]
        self.assertEquals(list(outputs.keys()), levels)
<<<<<<< HEAD
        self.assertEquals(
            outputs["P2"].shape,
            [None, input_size // 2**2, input_size // 2**2, 128],
        )
        self.assertEquals(
            outputs["P3"].shape,
            [None, input_size // 2**3, input_size // 2**3, 256],
        )
        self.assertEquals(
            outputs["P4"].shape,
            [None, input_size // 2**4, input_size // 2**4, 512],
        )
        self.assertEquals(
            outputs["P5"].shape,
            [None, input_size // 2**5, input_size // 2**5, 1024],
        )
=======
        self.assertEquals(outputs["P2"].shape, (None, 56, 56, 128))
        self.assertEquals(outputs["P3"].shape, (None, 28, 28, 256))
        self.assertEquals(outputs["P4"].shape, (None, 14, 14, 512))
        self.assertEquals(outputs["P5"].shape, (None, 7, 7, 1024))

    def test_create_backbone_model_with_level_config(self):
        model = csp_darknet_backbone.CSPDarkNetBackbone(
            stackwise_channels=[48, 96, 192, 384],
            stackwise_depth=[1, 3, 3, 1],
            include_rescaling=True,
        )
        levels = ["P3", "P4"]
        layer_names = [model.pyramid_level_inputs[level] for level in levels]
        backbone_model = get_feature_extractor(model, layer_names, levels)
        inputs = keras.Input(shape=[256, 256, 3])
        outputs = backbone_model(inputs)
        self.assertLen(outputs, 2)
        self.assertEquals(list(outputs.keys()), levels)
        self.assertEquals(outputs["P3"].shape, (None, 32, 32, 96))
        self.assertEquals(outputs["P4"].shape, (None, 16, 16, 192))
>>>>>>> d4050294

    @parameterized.named_parameters(
        ("Tiny", csp_darknet_backbone.CSPDarkNetTinyBackbone),
        ("S", csp_darknet_backbone.CSPDarkNetSBackbone),
        ("M", csp_darknet_backbone.CSPDarkNetMBackbone),
        ("L", csp_darknet_backbone.CSPDarkNetLBackbone),
        ("XL", csp_darknet_backbone.CSPDarkNetXLBackbone),
    )
    def test_specific_arch_forward_pass(self, arch_class):
        backbone = arch_class()
        backbone(np.random.uniform(size=(2, 256, 256, 3)))

    @parameterized.named_parameters(
        ("Tiny", csp_darknet_backbone.CSPDarkNetTinyBackbone),
        ("S", csp_darknet_backbone.CSPDarkNetSBackbone),
        ("M", csp_darknet_backbone.CSPDarkNetMBackbone),
        ("L", csp_darknet_backbone.CSPDarkNetLBackbone),
        ("XL", csp_darknet_backbone.CSPDarkNetXLBackbone),
    )
    def test_specific_arch_presets(self, arch_class):
        self.assertDictEqual(
            arch_class.presets, arch_class.presets_with_weights
        )


if __name__ == "__main__":
    tf.test.main()<|MERGE_RESOLUTION|>--- conflicted
+++ resolved
@@ -99,11 +99,10 @@
             model.pyramid_level_inputs.keys(),
         )
         input_size = 256
-        inputs = tf.keras.Input(shape=[input_size, input_size, 3])
+        inputs = keras.Input(shape=[input_size, input_size, 3])
         outputs = backbone_model(inputs)
         levels = ["P2", "P3", "P4", "P5"]
         self.assertEquals(list(outputs.keys()), levels)
-<<<<<<< HEAD
         self.assertEquals(
             outputs["P2"].shape,
             [None, input_size // 2**2, input_size // 2**2, 128],
@@ -120,28 +119,6 @@
             outputs["P5"].shape,
             [None, input_size // 2**5, input_size // 2**5, 1024],
         )
-=======
-        self.assertEquals(outputs["P2"].shape, (None, 56, 56, 128))
-        self.assertEquals(outputs["P3"].shape, (None, 28, 28, 256))
-        self.assertEquals(outputs["P4"].shape, (None, 14, 14, 512))
-        self.assertEquals(outputs["P5"].shape, (None, 7, 7, 1024))
-
-    def test_create_backbone_model_with_level_config(self):
-        model = csp_darknet_backbone.CSPDarkNetBackbone(
-            stackwise_channels=[48, 96, 192, 384],
-            stackwise_depth=[1, 3, 3, 1],
-            include_rescaling=True,
-        )
-        levels = ["P3", "P4"]
-        layer_names = [model.pyramid_level_inputs[level] for level in levels]
-        backbone_model = get_feature_extractor(model, layer_names, levels)
-        inputs = keras.Input(shape=[256, 256, 3])
-        outputs = backbone_model(inputs)
-        self.assertLen(outputs, 2)
-        self.assertEquals(list(outputs.keys()), levels)
-        self.assertEquals(outputs["P3"].shape, (None, 32, 32, 96))
-        self.assertEquals(outputs["P4"].shape, (None, 16, 16, 192))
->>>>>>> d4050294
 
     @parameterized.named_parameters(
         ("Tiny", csp_darknet_backbone.CSPDarkNetTinyBackbone),
