# Copyright 2023 The KerasCV Authors
#
# Licensed under the Apache License, Version 2.0 (the "License");
# you may not use this file except in compliance with the License.
# You may obtain a copy of the License at
#
#     https://www.apache.org/licenses/LICENSE-2.0
#
# Unless required by applicable law or agreed to in writing, software
# distributed under the License is distributed on an "AS IS" BASIS,
# WITHOUT WARRANTIES OR CONDITIONS OF ANY KIND, either express or implied.
# See the License for the specific language governing permissions and
# limitations under the License.
"""Tests for loading pretrained model presets."""

import pytest
import tensorflow as tf
from absl.testing import parameterized

<<<<<<< HEAD
from keras_cv.models.backbones.csp_darknet.csp_darknet_aliases import (
    CSPDarkNetMBackbone,
)
from keras_cv.models.backbones.csp_darknet.csp_darknet_backbone import (
    CSPDarkNetBackbone,
)
=======
from keras_cv.backend import ops
from keras_cv.models.backbones.csp_darknet import csp_darknet_backbone
>>>>>>> 66728603


@pytest.mark.large
class CSPDarkNetPresetSmokeTest(tf.test.TestCase, parameterized.TestCase):
    """
    A smoke test for CSPDarkNet presets we run continuously.
    This only tests the smallest weights we have available. Run with:
    `pytest keras_cv/models/backbones/csp_darknet/csp_darknet_backbone_presets_test.py --run_large`  # noqa: E501
    """

    def setUp(self):
        self.input_batch = tf.ones(shape=(2, 224, 224, 3))

    def test_backbone_output(self):
        model = CSPDarkNetBackbone.from_preset("csp_darknet_tiny")
        model(self.input_batch)

    def test_backbone_output_with_weights_tiny(self):
        model = CSPDarkNetBackbone.from_preset("csp_darknet_tiny_imagenet")
        outputs = model(tf.ones(shape=(1, 512, 512, 3)))

        # The forward pass from a preset should be stable!
        # This test should catch cases where we unintentionally change our
        # network code in a way that would invalidate our preset weights.
        # We should only update these numbers if we are updating a weights
        # file, or have found a discrepancy with the upstream source.

        expected = [-0.16216235, 0.7333651, 0.4312072, 0.738807, -0.2515305]
        # Keep a high tolerance, so we are robust to different hardware.
        self.assertAllClose(
            ops.convert_to_numpy(outputs[0, 0, 0, :5]),
            expected,
            atol=0.01,
            rtol=0.01,
        )

    def test_applications_model_output(self):
        model = CSPDarkNetMBackbone()
        model(self.input_batch)

    def test_applications_model_output_with_preset(self):
        model = CSPDarkNetBackbone.from_preset("csp_darknet_tiny_imagenet")
        model(self.input_batch)

    def test_preset_docstring(self):
        """Check we did our docstring formatting correctly."""
        for name in CSPDarkNetBackbone.presets:
            self.assertRegex(
                CSPDarkNetBackbone.from_preset.__doc__,
                name,
            )

    def test_unknown_preset_error(self):
        # Not a preset name
        with self.assertRaises(ValueError):
            CSPDarkNetBackbone.from_preset("unknown_weights")

    def test_load_weights_error(self):
        # Try to load weights when none available
        with self.assertRaises(ValueError):
            CSPDarkNetBackbone.from_preset(
                "csp_darknet_tiny", load_weights=True
            )


@pytest.mark.extra_large
class CSPDarkNetPresetFullTest(tf.test.TestCase, parameterized.TestCase):
    """
    Test the full enumeration of our preset.
    This tests every presets for CSPDarkNet and is only run manually.
    Run with:
    `pytest keras_cv/models/backbones/csp_darknet/csp_darknet_backbone_presets_test.py --run_extra_large`  # noqa: E501
    """

    def test_load_csp_darknet(self):
        input_data = tf.ones(shape=(2, 512, 512, 3))
        for preset in CSPDarkNetBackbone.presets:
            model = CSPDarkNetBackbone.from_preset(preset)
            model(input_data)<|MERGE_RESOLUTION|>--- conflicted
+++ resolved
@@ -17,17 +17,13 @@
 import tensorflow as tf
 from absl.testing import parameterized
 
-<<<<<<< HEAD
 from keras_cv.models.backbones.csp_darknet.csp_darknet_aliases import (
     CSPDarkNetMBackbone,
 )
 from keras_cv.models.backbones.csp_darknet.csp_darknet_backbone import (
     CSPDarkNetBackbone,
 )
-=======
 from keras_cv.backend import ops
-from keras_cv.models.backbones.csp_darknet import csp_darknet_backbone
->>>>>>> 66728603
 
 
 @pytest.mark.large
