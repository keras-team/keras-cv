# Copyright 2022 The KerasCV Authors
#
# Licensed under the Apache License, Version 2.0 (the "License");
# you may not use this file except in compliance with the License.
# You may obtain a copy of the License at
#
#     https://www.apache.org/licenses/LICENSE-2.0
#
# Unless required by applicable law or agreed to in writing, software
# distributed under the License is distributed on an "AS IS" BASIS,
# WITHOUT WARRANTIES OR CONDITIONS OF ANY KIND, either express or implied.
# See the License for the specific language governing permissions and
# limitations under the License.

"""CSPDarkNet model utils for KerasCV.
Reference:
  - [YoloV3 Paper](https://arxiv.org/abs/1804.02767)
  - [YoloV3 implementation](https://github.com/ultralytics/yolov3)
"""

from keras_cv.backend import keras


def DarknetConvBlock(
    filters, kernel_size, strides, use_bias=False, activation="silu", name=None
):
    """The basic conv block used in Darknet. Applies Conv2D followed by a
    BatchNorm.

    Args:
        filters: Integer, the dimensionality of the output space (i.e. the
            number of output filters in the convolution).
        kernel_size: An integer or tuple/list of 2 integers, specifying the
            height and width of the 2D convolution window. Can be a single
            integer to specify the same value both dimensions.
        strides: An integer or tuple/list of 2 integers, specifying the strides
            of the convolution along the height and width. Can be a single
            integer to the same value both dimensions.
        use_bias: Boolean, whether the layer uses a bias vector.
        activation: the activation applied after the BatchNorm layer. One of
<<<<<<< HEAD
            "silu", "relu" or "leaky_relu". Defaults to "silu".
=======
            `"silu"`, `"relu"` or `"leaky_relu"`. Defaults to `"silu"`.
>>>>>>> a45e15b0
        name: the prefix for the layer names used in the block.
    """

    if name is None:
        name = f"conv_block{keras.backend.get_uid('conv_block')}"

    model_layers = [
        keras.layers.Conv2D(
            filters,
            kernel_size,
            strides,
            padding="same",
            use_bias=use_bias,
            name=name + "_conv",
        ),
        keras.layers.BatchNormalization(name=name + "_bn"),
    ]

    if activation == "silu":
        model_layers.append(
            keras.layers.Lambda(lambda x: keras.activations.silu(x))
        )
    elif activation == "relu":
        model_layers.append(keras.layers.ReLU())
    elif activation == "leaky_relu":
        model_layers.append(keras.layers.LeakyReLU(0.1))

    return keras.Sequential(model_layers, name=name)


def ResidualBlocks(filters, num_blocks, name=None):
    """A residual block used in DarkNet models, repeated `num_blocks` times.

    Args:
        filters: Integer, the dimensionality of the output spaces (i.e. the
            number of output filters in used the blocks).
        num_blocks: number of times the residual connections are repeated
        name: the prefix for the layer names used in the block.

    Returns:
        a function that takes an input Tensor representing a ResidualBlock.
    """

    if name is None:
        name = f"residual_block{keras.backend.get_uid('residual_block')}"

    def apply(x):
        x = DarknetConvBlock(
            filters,
            kernel_size=3,
            strides=2,
            activation="leaky_relu",
            name=f"{name}_conv1",
        )(x)

        for i in range(1, num_blocks + 1):
            residual = x

            x = DarknetConvBlock(
                filters // 2,
                kernel_size=1,
                strides=1,
                activation="leaky_relu",
                name=f"{name}_conv{2*i}",
            )(x)
            x = DarknetConvBlock(
                filters,
                kernel_size=3,
                strides=1,
                activation="leaky_relu",
                name=f"{name}_conv{2*i + 1}",
            )(x)

            if i == num_blocks:
                x = keras.layers.Add(name=f"{name}_out")([residual, x])
            else:
                x = keras.layers.Add(name=f"{name}_add_{i}")([residual, x])

        return x

    return apply


def SpatialPyramidPoolingBottleneck(
    filters,
    hidden_filters=None,
    kernel_sizes=(5, 9, 13),
    activation="silu",
    name=None,
):
    """Spatial pyramid pooling layer used in YOLOv3-SPP

    Args:
        filters: Integer, the dimensionality of the output spaces (i.e. the
            number of output filters in used the blocks).
        hidden_filters: Integer, the dimensionality of the intermediate
            bottleneck space (i.e. the number of output filters in the
            bottleneck convolution). If None, it will be equal to filters.
            Defaults to `None`.
        kernel_sizes: A list or tuple representing all the pool sizes used for
            the pooling layers. Defaults to `(5, 9, 13)`.
<<<<<<< HEAD
        activation: Activation for the conv layers. Defaults to "silu".
=======
        activation: Activation for the conv layers. Defaults to `"silu"`.
>>>>>>> a45e15b0
        name: the prefix for the layer names used in the block.

    Returns:
        a function that takes an input Tensor representing an
        SpatialPyramidPoolingBottleneck.
    """
    if name is None:
        name = f"spp{keras.backend.get_uid('spp')}"

    if hidden_filters is None:
        hidden_filters = filters

    def apply(x):
        x = DarknetConvBlock(
            hidden_filters,
            kernel_size=1,
            strides=1,
            activation=activation,
            name=f"{name}_conv1",
        )(x)
        x = [x]

        for kernel_size in kernel_sizes:
            x.append(
                keras.layers.MaxPooling2D(
                    kernel_size,
                    strides=1,
                    padding="same",
                    name=f"{name}_maxpool_{kernel_size}",
                )(x[0])
            )

        x = keras.layers.Concatenate(name=f"{name}_concat")(x)
        x = DarknetConvBlock(
            filters,
            kernel_size=1,
            strides=1,
            activation=activation,
            name=f"{name}_conv2",
        )(x)

        return x

    return apply


def DarknetConvBlockDepthwise(
    filters, kernel_size, strides, activation="silu", name=None
):
    """The depthwise conv block used in CSPDarknet.

    Args:
        filters: Integer, the dimensionality of the output space (i.e. the
            number of output filters in the final convolution).
        kernel_size: An integer or tuple/list of 2 integers, specifying the
            height and width of the 2D convolution window. Can be a single
            integer to specify the same value both dimensions.
        strides: An integer or tuple/list of 2 integers, specifying the strides
            of the convolution along the height and width. Can be a single
            integer to the same value both dimensions.
<<<<<<< HEAD
        activation: the activation applied after the final layer. One of "silu",
            "relu" or "leaky_relu". Defaults to "silu".
=======
        activation: the activation applied after the final layer.
            One of `"silu"`, `"relu"` or `"leaky_relu"`. Defaults to `"silu"`.
>>>>>>> a45e15b0
        name: the prefix for the layer names used in the block.

    """

    if name is None:
        name = f"conv_block{keras.backend.get_uid('conv_block')}"

    model_layers = [
        keras.layers.DepthwiseConv2D(
            kernel_size, strides, padding="same", use_bias=False
        ),
        keras.layers.BatchNormalization(),
    ]

    if activation == "silu":
        model_layers.append(
            keras.layers.Lambda(lambda x: keras.activations.swish(x))
        )
    elif activation == "relu":
        model_layers.append(keras.layers.ReLU())
    elif activation == "leaky_relu":
        model_layers.append(keras.layers.LeakyReLU(0.1))

    model_layers.append(
        DarknetConvBlock(
            filters, kernel_size=1, strides=1, activation=activation
        )
    )

    return keras.Sequential(model_layers, name=name)


@keras.saving.register_keras_serializable(package="keras_cv")
class CrossStagePartial(keras.layers.Layer):
    """A block used in Cross Stage Partial Darknet.

    Args:
        filters: Integer, the dimensionality of the output space (i.e. the
            number of output filters in the final convolution).
        num_bottlenecks: an integer representing the number of blocks added in
            the layer bottleneck.
        residual: a boolean representing whether the value tensor before the
            bottleneck should be added to the output of the bottleneck as a
            residual. Defaults to `True`.
        use_depthwise: a boolean value used to decide whether a depthwise conv
            block should be used over a regular darknet block. Defaults to
            `False`.
<<<<<<< HEAD
        activation: the activation applied after the final layer. One of "silu",
            "relu" or "leaky_relu". Defaults to "silu".
=======
        activation: the activation applied after the final layer.
            One of `"silu"`, `"relu"` or `"leaky_relu"`. Defaults to `"silu"`.
>>>>>>> a45e15b0
    """

    def __init__(
        self,
        filters,
        num_bottlenecks,
        residual=True,
        use_depthwise=False,
        activation="silu",
        **kwargs,
    ):
        super().__init__(**kwargs)
        self.filters = filters
        self.num_bottlenecks = num_bottlenecks
        self.residual = residual
        self.use_depthwise = use_depthwise
        self.activation = activation

        hidden_channels = filters // 2
        ConvBlock = (
            DarknetConvBlockDepthwise if use_depthwise else DarknetConvBlock
        )

        self.darknet_conv1 = DarknetConvBlock(
            hidden_channels,
            kernel_size=1,
            strides=1,
            activation=activation,
        )

        self.darknet_conv2 = DarknetConvBlock(
            hidden_channels,
            kernel_size=1,
            strides=1,
            activation=activation,
        )

        # repeat bottlenecks num_bottleneck times
        self.bottleneck_convs = []
        for _ in range(num_bottlenecks):
            self.bottleneck_convs.append(
                DarknetConvBlock(
                    hidden_channels,
                    kernel_size=1,
                    strides=1,
                    activation=activation,
                )
            )

            self.bottleneck_convs.append(
                ConvBlock(
                    hidden_channels,
                    kernel_size=3,
                    strides=1,
                    activation=activation,
                )
            )

        self.add = keras.layers.Add()
        self.concatenate = keras.layers.Concatenate()

        self.darknet_conv3 = DarknetConvBlock(
            filters, kernel_size=1, strides=1, activation=activation
        )

    def call(self, x):
        x1 = self.darknet_conv1(x)
        x2 = self.darknet_conv2(x)

        for i in range(self.num_bottlenecks):
            residual = x1
            x1 = self.bottleneck_convs[2 * i](x1)
            x1 = self.bottleneck_convs[2 * i + 1](x1)

            if self.residual:
                x1 = self.add([residual, x1])

        x1 = self.concatenate([x1, x2])
        x = self.darknet_conv3(x1)
        return x

    def get_config(self):
        config = {
            "filters": self.filters,
            "num_bottlenecks": self.num_bottlenecks,
            "residual": self.residual,
            "use_depthwise": self.use_depthwise,
            "activation": self.activation,
        }
        base_config = super().get_config()
        return dict(list(base_config.items()) + list(config.items()))


def Focus(name=None):
    """A block used in CSPDarknet to focus information into channels of the
    image.

    If the dimensions of a batch input is (batch_size, width, height, channels),
    this layer converts the image into size (batch_size, width/2, height/2,
    4*channels). See [the original discussion on YoloV5 Focus Layer](https://github.com/ultralytics/yolov5/discussions/3181).

    Args:
        name: the name for the lambda layer used in the block.

    Returns:
        a function that takes an input Tensor representing a Focus layer.
    """  # noqa: E501

    def apply(x):
        return keras.layers.Concatenate(name=name)(
            [
                x[..., ::2, ::2, :],
                x[..., 1::2, ::2, :],
                x[..., ::2, 1::2, :],
                x[..., 1::2, 1::2, :],
            ],
        )

    return apply<|MERGE_RESOLUTION|>--- conflicted
+++ resolved
@@ -38,11 +38,7 @@
             integer to the same value both dimensions.
         use_bias: Boolean, whether the layer uses a bias vector.
         activation: the activation applied after the BatchNorm layer. One of
-<<<<<<< HEAD
-            "silu", "relu" or "leaky_relu". Defaults to "silu".
-=======
             `"silu"`, `"relu"` or `"leaky_relu"`. Defaults to `"silu"`.
->>>>>>> a45e15b0
         name: the prefix for the layer names used in the block.
     """
 
@@ -144,11 +140,7 @@
             Defaults to `None`.
         kernel_sizes: A list or tuple representing all the pool sizes used for
             the pooling layers. Defaults to `(5, 9, 13)`.
-<<<<<<< HEAD
-        activation: Activation for the conv layers. Defaults to "silu".
-=======
         activation: Activation for the conv layers. Defaults to `"silu"`.
->>>>>>> a45e15b0
         name: the prefix for the layer names used in the block.
 
     Returns:
@@ -209,13 +201,8 @@
         strides: An integer or tuple/list of 2 integers, specifying the strides
             of the convolution along the height and width. Can be a single
             integer to the same value both dimensions.
-<<<<<<< HEAD
-        activation: the activation applied after the final layer. One of "silu",
-            "relu" or "leaky_relu". Defaults to "silu".
-=======
         activation: the activation applied after the final layer.
             One of `"silu"`, `"relu"` or `"leaky_relu"`. Defaults to `"silu"`.
->>>>>>> a45e15b0
         name: the prefix for the layer names used in the block.
 
     """
@@ -263,13 +250,8 @@
         use_depthwise: a boolean value used to decide whether a depthwise conv
             block should be used over a regular darknet block. Defaults to
             `False`.
-<<<<<<< HEAD
-        activation: the activation applied after the final layer. One of "silu",
-            "relu" or "leaky_relu". Defaults to "silu".
-=======
         activation: the activation applied after the final layer.
             One of `"silu"`, `"relu"` or `"leaky_relu"`. Defaults to `"silu"`.
->>>>>>> a45e15b0
     """
 
     def __init__(
