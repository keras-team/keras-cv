# Copyright 2023 The KerasCV Authors
#
# Licensed under the Apache License, Version 2.0 (the "License");
# you may not use this file except in compliance with the License.
# You may obtain a copy of the License at
#
#     https://www.apache.org/licenses/LICENSE-2.0
#
# Unless required by applicable law or agreed to in writing, software
# distributed under the License is distributed on an "AS IS" BASIS,
# WITHOUT WARRANTIES OR CONDITIONS OF ANY KIND, either express or implied.
# See the License for the specific language governing permissions and
# limitations under the License.

"""DenseNet backbone model.

Reference:
  - [Densely Connected Convolutional Networks](https://arxiv.org/abs/1608.06993)
  - [Based on the Original keras.applications DenseNet](https://github.com/keras-team/keras/blob/master/keras/applications/densenet.py)
"""  # noqa: E501

import copy

from keras_cv.backend import keras
from keras_cv.models import utils
from keras_cv.models.backbones.backbone import Backbone
from keras_cv.models.backbones.densenet.densenet_backbone_presets import (
    backbone_presets,
)
from keras_cv.models.backbones.densenet.densenet_backbone_presets import (
    backbone_presets_with_weights,
)
from keras_cv.utils.python_utils import classproperty

BN_AXIS = 3
BN_EPSILON = 1.001e-5


@keras.utils.register_keras_serializable(package="keras_cv.models")
class DenseNetBackbone(Backbone):
    """Instantiates the DenseNet architecture.

    Args:
        stackwise_num_repeats: list of ints, number of repeated convolutional
            blocks per dense block.
        include_rescaling: bool, whether to rescale the inputs. If set
            to `True`, inputs will be passed through a `Rescaling(1/255.0)`
            layer.
        input_shape: optional shape tuple, defaults to (None, None, 3).
        input_tensor: optional Keras tensor (i.e. output of
            `keras.layers.Input()`) to use as image input for the model.
        compression_ratio: float, compression rate at transition layers.
        growth_rate: int, number of filters added by each dense block.

    Examples:
    ```python
    input_data = tf.ones(shape=(8, 224, 224, 3))

    # Pretrained backbone
    model = keras_cv.models.DenseNetBackbone.from_preset("densenet121_imagenet")
    output = model(input_data)

    # Randomly initialized backbone with a custom config
    model = DenseNetBackbone(
        stackwise_num_repeats=[6, 12, 24, 16],
        include_rescaling=False,
    )
    output = model(input_data)
    ```
    """  # noqa: E501

    def __init__(
        self,
        *,
        stackwise_num_repeats,
        include_rescaling,
        input_shape=(None, None, 3),
        input_tensor=None,
        compression_ratio=0.5,
        growth_rate=32,
        **kwargs,
    ):
        inputs = utils.parse_model_inputs(input_shape, input_tensor)

        x = inputs
        if include_rescaling:
            x = keras.layers.Rescaling(1 / 255.0)(x)

        x = keras.layers.Conv2D(
            64, 7, strides=2, use_bias=False, padding="same", name="conv1/conv"
        )(x)
        x = keras.layers.BatchNormalization(
            axis=BN_AXIS, epsilon=BN_EPSILON, name="conv1/bn"
        )(x)
        x = keras.layers.Activation("relu", name="conv1/relu")(x)
        x = keras.layers.MaxPooling2D(
            3, strides=2, padding="same", name="pool1"
        )(x)

        pyramid_level_inputs = {}
        for stack_index in range(len(stackwise_num_repeats) - 1):
            index = stack_index + 2
            x = apply_dense_block(
                x,
                stackwise_num_repeats[stack_index],
                growth_rate,
                name=f"conv{index}",
            )
            pyramid_level_inputs[f"P{index}"] = x.node.layer.name
            x = apply_transition_block(
                x, compression_ratio, name=f"pool{index}"
            )
<<<<<<< HEAD
=======
            pyramid_level_inputs[f"P{index}"] = utils.get_tensor_input_name(x)
>>>>>>> d4050294

        x = apply_dense_block(
            x,
            stackwise_num_repeats[-1],
            growth_rate,
            name=f"conv{len(stackwise_num_repeats) + 1}",
        )
<<<<<<< HEAD
        pyramid_level_inputs[
            f"P{len(stackwise_num_repeats) + 1}"
        ] = x.node.layer.name

        x = layers.BatchNormalization(
=======
        x = keras.layers.BatchNormalization(
>>>>>>> d4050294
            axis=BN_AXIS, epsilon=BN_EPSILON, name="bn"
        )(x)
        x = keras.layers.Activation("relu", name="relu")(x)

        # Create model.
        super().__init__(inputs=inputs, outputs=x, **kwargs)

        # All references to `self` below this line
        self.pyramid_level_inputs = pyramid_level_inputs
        self.stackwise_num_repeats = stackwise_num_repeats
        self.include_rescaling = include_rescaling
        self.input_tensor = input_tensor
        self.compression_ratio = compression_ratio
        self.growth_rate = growth_rate

    def get_config(self):
        config = super().get_config()
        config.update(
            {
                "stackwise_num_repeats": self.stackwise_num_repeats,
                "include_rescaling": self.include_rescaling,
                # Remove batch dimension from `input_shape`
                "input_shape": self.input_shape[1:],
                "input_tensor": self.input_tensor,
                "compression_ratio": self.compression_ratio,
                "growth_rate": self.growth_rate,
            }
        )
        return config

    @classproperty
    def presets(cls):
        """Dictionary of preset names and configurations."""
        return copy.deepcopy(backbone_presets)

    @classproperty
    def presets_with_weights(cls):
        """Dictionary of preset names and configurations that include weights."""  # noqa: E501
        return copy.deepcopy(backbone_presets_with_weights)


def apply_dense_block(x, num_repeats, growth_rate, name=None):
    """A dense block.

    Args:
      x: input tensor.
      num_repeats: int, number of repeated convolutional blocks.
      growth_rate: int, number of filters added by each dense block.
      name: string, block label.
    """
    if name is None:
        name = f"dense_block_{keras.backend.get_uid('dense_block')}"

    for i in range(num_repeats):
        x = apply_conv_block(x, growth_rate, name=f"{name}_block_{i}")
    return x


def apply_transition_block(x, compression_ratio, name=None):
    """A transition block.

    Args:
      x: input tensor.
      compression_ratio: float, compression rate at transition layers.
      name: string, block label.
    """
    if name is None:
        name = f"transition_block_{keras.backend.get_uid('transition_block')}"

    x = keras.layers.BatchNormalization(
        axis=BN_AXIS, epsilon=BN_EPSILON, name=f"{name}_bn"
    )(x)
    x = keras.layers.Activation("relu", name=f"{name}_relu")(x)
    x = keras.layers.Conv2D(
        int(x.shape[BN_AXIS] * compression_ratio),
        1,
        use_bias=False,
        name=f"{name}_conv",
    )(x)
    x = keras.layers.AveragePooling2D(2, strides=2, name=f"{name}_pool")(x)
    return x


def apply_conv_block(x, growth_rate, name=None):
    """A building block for a dense block.

    Args:
      x: input tensor.
      growth_rate: int, number of filters added by each dense block.
      name: string, block label.
    """
    if name is None:
        name = f"conv_block_{keras.backend.get_uid('conv_block')}"

    shortcut = x
    x = keras.layers.BatchNormalization(
        axis=BN_AXIS, epsilon=BN_EPSILON, name=f"{name}_0_bn"
    )(x)
    x = keras.layers.Activation("relu", name=f"{name}_0_relu")(x)
    x = keras.layers.Conv2D(
        4 * growth_rate, 1, use_bias=False, name=f"{name}_1_conv"
    )(x)
    x = keras.layers.BatchNormalization(
        axis=BN_AXIS, epsilon=BN_EPSILON, name=f"{name}_1_bn"
    )(x)
    x = keras.layers.Activation("relu", name=f"{name}_1_relu")(x)
    x = keras.layers.Conv2D(
        growth_rate,
        3,
        padding="same",
        use_bias=False,
        name=f"{name}_2_conv",
    )(x)
    x = keras.layers.Concatenate(axis=BN_AXIS, name=f"{name}_concat")(
        [shortcut, x]
    )
    return x<|MERGE_RESOLUTION|>--- conflicted
+++ resolved
@@ -110,10 +110,6 @@
             x = apply_transition_block(
                 x, compression_ratio, name=f"pool{index}"
             )
-<<<<<<< HEAD
-=======
-            pyramid_level_inputs[f"P{index}"] = utils.get_tensor_input_name(x)
->>>>>>> d4050294
 
         x = apply_dense_block(
             x,
@@ -121,15 +117,11 @@
             growth_rate,
             name=f"conv{len(stackwise_num_repeats) + 1}",
         )
-<<<<<<< HEAD
+  
         pyramid_level_inputs[
             f"P{len(stackwise_num_repeats) + 1}"
-        ] = x.node.layer.name
-
-        x = layers.BatchNormalization(
-=======
+        ] = utils.get_tensor_input_name(x)
         x = keras.layers.BatchNormalization(
->>>>>>> d4050294
             axis=BN_AXIS, epsilon=BN_EPSILON, name="bn"
         )(x)
         x = keras.layers.Activation("relu", name="relu")(x)
