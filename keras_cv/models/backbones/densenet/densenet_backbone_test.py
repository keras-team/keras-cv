--- conflicted
+++ resolved
@@ -94,16 +94,11 @@
             model.pyramid_level_inputs.values(),
             model.pyramid_level_inputs.keys(),
         )
-<<<<<<< HEAD
         input_size = 256
-        inputs = tf.keras.Input(shape=[input_size, input_size, 3])
-=======
-        inputs = keras.Input(shape=[256, 256, 3])
->>>>>>> d4050294
+        inputs = keras.Input(shape=[input_size, input_size, 3])
         outputs = backbone_model(inputs)
         levels = ["P2", "P3", "P4", "P5"]
         self.assertEquals(list(outputs.keys()), levels)
-<<<<<<< HEAD
         self.assertEquals(
             outputs["P2"].shape,
             [None, input_size // 2**2, input_size // 2**2, 256],
@@ -120,11 +115,6 @@
             outputs["P5"].shape,
             [None, input_size // 2**5, input_size // 2**5, 1024],
         )
-=======
-        self.assertEquals(outputs["P2"].shape, (None, 32, 32, 128))
-        self.assertEquals(outputs["P3"].shape, (None, 16, 16, 256))
-        self.assertEquals(outputs["P4"].shape, (None, 8, 8, 512))
->>>>>>> d4050294
 
     @parameterized.named_parameters(
         ("one_channel", 1),
