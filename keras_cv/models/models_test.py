# Copyright 2022 The KerasCV Authors
#
# Licensed under the Apache License, Version 2.0 (the "License");
# you may not use this file except in compliance with the License.
# You may obtain a copy of the License at
#
#     https://www.apache.org/licenses/LICENSE-2.0
#
# Unless required by applicable law or agreed to in writing, software
# distributed under the License is distributed on an "AS IS" BASIS,
# WITHOUT WARRANTIES OR CONDITIONS OF ANY KIND, either express or implied.
# See the License for the specific language governing permissions and
# limitations under the License.
"""Integration tests for KerasCV models."""

import os

import pytest
import tensorflow as tf
from tensorflow import keras
from tensorflow.keras import backend

<<<<<<< HEAD

class ModelsTest:
=======
from keras_cv.models import convnext
from keras_cv.models import csp_darknet
from keras_cv.models import darknet
from keras_cv.models import densenet
from keras_cv.models import mlp_mixer
from keras_cv.models import mobilenet_v3
from keras_cv.models import resnet_v1
from keras_cv.models import resnet_v2
from keras_cv.models import vgg19

MODEL_LIST = [
    (
        convnext.ConvNeXtTiny,
        768,
        {"drop_path_rate": 0.1, "layer_scale_init_value": 1e-6},
    ),
    (
        convnext.ConvNeXtSmall,
        768,
        {
            "drop_path_rate": 0.1,
            "layer_scale_init_value": 1e-6,
        },
    ),
    (
        convnext.ConvNeXtBase,
        1024,
        {"drop_path_rate": 0.1, "layer_scale_init_value": 1e-6},
    ),
    (
        convnext.ConvNeXtLarge,
        1536,
        {"drop_path_rate": 0.1, "layer_scale_init_value": 1e-6},
    ),
    (
        convnext.ConvNeXtXLarge,
        2048,
        {"drop_path_rate": 0.1, "layer_scale_init_value": 1e-6},
    ),
    (csp_darknet.CSPDarkNet, 1024, {}),
    (darknet.DarkNet21, 512, {}),
    (darknet.DarkNet53, 512, {}),
    (densenet.DenseNet121, 1024, {}),
    (densenet.DenseNet169, 1664, {}),
    (densenet.DenseNet201, 1920, {}),
    (resnet_v1.ResNet50, 2048, {}),
    (resnet_v1.ResNet101, 2048, {}),
    (resnet_v1.ResNet152, 2048, {}),
    (resnet_v2.ResNet50V2, 2048, {}),
    (resnet_v2.ResNet101V2, 2048, {}),
    (resnet_v2.ResNet152V2, 2048, {}),
    (mobilenet_v3.MobileNetV3Small, 576, {}),
    (mobilenet_v3.MobileNetV3Large, 960, {}),
    (
        mlp_mixer.MLPMixerB16,
        768,
        {"patch_size": (16, 16), "input_shape": (224, 224, 3)},
    ),
    (
        mlp_mixer.MLPMixerB32,
        768,
        {"patch_size": (32, 32), "input_shape": (224, 224, 3)},
    ),
    (
        mlp_mixer.MLPMixerL16,
        1024,
        {"patch_size": (16, 16), "input_shape": (224, 224, 3)},
    ),
    (vgg19.VGG19, 512, {}),
]


class ModelsTest(tf.test.TestCase, parameterized.TestCase):
>>>>>>> 2edbcad9
    def assertShapeEqual(self, shape1, shape2):
        self.assertEqual(tf.TensorShape(shape1), tf.TensorShape(shape2))

    @pytest.fixture(autouse=True)
    def cleanup_global_session(self):
        # Code before yield runs before the test
        yield
        tf.keras.backend.clear_session()

<<<<<<< HEAD
    def _test_application_base(self, app, _, args):
=======
    @pytest.mark.skipif(
        "INTEGRATION" not in os.environ or os.environ["INTEGRATION"] != "true",
        reason="Takes a long time to run, only runs when INTEGRATION "
        "environment variable is set.  To run the test please run: \n"
        "`INTEGRATION=true pytest keras_cv/",
    )
    @parameterized.parameters(*MODEL_LIST)
    def test_application_base(self, app, _, args):
>>>>>>> 2edbcad9
        # Can be instantiated with default arguments
        model = app(include_top=True, classes=1000, include_rescaling=False, **args)

        # Can be serialized and deserialized
        config = model.get_config()
        reconstructed_model = model.__class__.from_config(config)
        self.assertEqual(len(model.weights), len(reconstructed_model.weights))

        # There is no rescaling layer bcause include_rescaling=False
        with self.assertRaises(ValueError):
            model.get_layer(name="rescaling")

<<<<<<< HEAD
    def _test_application_with_rescaling(self, app, last_dim, args):
=======
    @pytest.mark.skipif(
        "INTEGRATION" not in os.environ or os.environ["INTEGRATION"] != "true",
        reason="Takes a long time to run, only runs when INTEGRATION "
        "environment variable is set.  To run the test please run: \n"
        "`INTEGRATION=true pytest keras_cv/",
    )
    @parameterized.parameters(*MODEL_LIST)
    def test_application_with_rescaling(self, app, last_dim, args):
>>>>>>> 2edbcad9
        model = app(include_rescaling=True, include_top=False, **args)
        self.assertIsNotNone(model.get_layer(name="rescaling"))

    def _test_application_pooling(self, app, last_dim, args):
        model = app(include_rescaling=False, include_top=False, pooling="avg", **args)

        self.assertShapeEqual(model.output_shape, (None, last_dim))

    def _test_application_variable_input_channels(self, app, last_dim, args):
        # Make a local copy of args because we modify them in the test
        args = dict(args)

        input_shape = (None, None, 3)

        # Avoid passing this parameter twice to the app function
        if "input_shape" in args:
            input_shape = args["input_shape"]
            del args["input_shape"]

        single_channel_input_shape = (input_shape[0], input_shape[1], 1)
        model = app(
            include_rescaling=False,
            include_top=False,
            input_shape=single_channel_input_shape,
            **args
        )

        output_shape = model.output_shape

        if "Mixer" not in app.__name__:
            self.assertShapeEqual(output_shape, (None, None, None, last_dim))
        elif "MixerB16" in app.__name__ or "MixerL16" in app.__name__:
            num_patches = 196
            self.assertShapeEqual(output_shape, (None, num_patches, last_dim))
        elif "MixerB32" in app.__name__:
            num_patches = 49
            self.assertShapeEqual(output_shape, (None, num_patches, last_dim))

        backend.clear_session()

        four_channel_input_shape = (input_shape[0], input_shape[1], 4)
        model = app(
            include_rescaling=False,
            include_top=False,
            input_shape=four_channel_input_shape,
            **args
        )

        output_shape = model.output_shape

        if "Mixer" not in app.__name__:
            self.assertShapeEqual(output_shape, (None, None, None, last_dim))
        elif "MixerB16" in app.__name__ or "MixerL16" in app.__name__:
            num_patches = 196
            self.assertShapeEqual(output_shape, (None, num_patches, last_dim))
        elif "MixerB32" in app.__name__:
            num_patches = 49
            self.assertShapeEqual(output_shape, (None, num_patches, last_dim))

    def _test_model_can_be_used_as_backbone(self, app, last_dim, args):
        inputs = keras.layers.Input(shape=(224, 224, 3))
        backbone = app(
            include_rescaling=False,
            include_top=False,
            input_tensor=inputs,
            pooling="avg",
            **args
        )

        x = inputs
        x = backbone(x)

        backbone_output = backbone.get_layer(index=-1).output

        model = keras.Model(inputs=inputs, outputs=[backbone_output])
        model.compile()<|MERGE_RESOLUTION|>--- conflicted
+++ resolved
@@ -13,91 +13,13 @@
 # limitations under the License.
 """Integration tests for KerasCV models."""
 
-import os
-
 import pytest
 import tensorflow as tf
 from tensorflow import keras
 from tensorflow.keras import backend
 
-<<<<<<< HEAD
 
 class ModelsTest:
-=======
-from keras_cv.models import convnext
-from keras_cv.models import csp_darknet
-from keras_cv.models import darknet
-from keras_cv.models import densenet
-from keras_cv.models import mlp_mixer
-from keras_cv.models import mobilenet_v3
-from keras_cv.models import resnet_v1
-from keras_cv.models import resnet_v2
-from keras_cv.models import vgg19
-
-MODEL_LIST = [
-    (
-        convnext.ConvNeXtTiny,
-        768,
-        {"drop_path_rate": 0.1, "layer_scale_init_value": 1e-6},
-    ),
-    (
-        convnext.ConvNeXtSmall,
-        768,
-        {
-            "drop_path_rate": 0.1,
-            "layer_scale_init_value": 1e-6,
-        },
-    ),
-    (
-        convnext.ConvNeXtBase,
-        1024,
-        {"drop_path_rate": 0.1, "layer_scale_init_value": 1e-6},
-    ),
-    (
-        convnext.ConvNeXtLarge,
-        1536,
-        {"drop_path_rate": 0.1, "layer_scale_init_value": 1e-6},
-    ),
-    (
-        convnext.ConvNeXtXLarge,
-        2048,
-        {"drop_path_rate": 0.1, "layer_scale_init_value": 1e-6},
-    ),
-    (csp_darknet.CSPDarkNet, 1024, {}),
-    (darknet.DarkNet21, 512, {}),
-    (darknet.DarkNet53, 512, {}),
-    (densenet.DenseNet121, 1024, {}),
-    (densenet.DenseNet169, 1664, {}),
-    (densenet.DenseNet201, 1920, {}),
-    (resnet_v1.ResNet50, 2048, {}),
-    (resnet_v1.ResNet101, 2048, {}),
-    (resnet_v1.ResNet152, 2048, {}),
-    (resnet_v2.ResNet50V2, 2048, {}),
-    (resnet_v2.ResNet101V2, 2048, {}),
-    (resnet_v2.ResNet152V2, 2048, {}),
-    (mobilenet_v3.MobileNetV3Small, 576, {}),
-    (mobilenet_v3.MobileNetV3Large, 960, {}),
-    (
-        mlp_mixer.MLPMixerB16,
-        768,
-        {"patch_size": (16, 16), "input_shape": (224, 224, 3)},
-    ),
-    (
-        mlp_mixer.MLPMixerB32,
-        768,
-        {"patch_size": (32, 32), "input_shape": (224, 224, 3)},
-    ),
-    (
-        mlp_mixer.MLPMixerL16,
-        1024,
-        {"patch_size": (16, 16), "input_shape": (224, 224, 3)},
-    ),
-    (vgg19.VGG19, 512, {}),
-]
-
-
-class ModelsTest(tf.test.TestCase, parameterized.TestCase):
->>>>>>> 2edbcad9
     def assertShapeEqual(self, shape1, shape2):
         self.assertEqual(tf.TensorShape(shape1), tf.TensorShape(shape2))
 
@@ -107,18 +29,7 @@
         yield
         tf.keras.backend.clear_session()
 
-<<<<<<< HEAD
     def _test_application_base(self, app, _, args):
-=======
-    @pytest.mark.skipif(
-        "INTEGRATION" not in os.environ or os.environ["INTEGRATION"] != "true",
-        reason="Takes a long time to run, only runs when INTEGRATION "
-        "environment variable is set.  To run the test please run: \n"
-        "`INTEGRATION=true pytest keras_cv/",
-    )
-    @parameterized.parameters(*MODEL_LIST)
-    def test_application_base(self, app, _, args):
->>>>>>> 2edbcad9
         # Can be instantiated with default arguments
         model = app(include_top=True, classes=1000, include_rescaling=False, **args)
 
@@ -131,18 +42,7 @@
         with self.assertRaises(ValueError):
             model.get_layer(name="rescaling")
 
-<<<<<<< HEAD
     def _test_application_with_rescaling(self, app, last_dim, args):
-=======
-    @pytest.mark.skipif(
-        "INTEGRATION" not in os.environ or os.environ["INTEGRATION"] != "true",
-        reason="Takes a long time to run, only runs when INTEGRATION "
-        "environment variable is set.  To run the test please run: \n"
-        "`INTEGRATION=true pytest keras_cv/",
-    )
-    @parameterized.parameters(*MODEL_LIST)
-    def test_application_with_rescaling(self, app, last_dim, args):
->>>>>>> 2edbcad9
         model = app(include_rescaling=True, include_top=False, **args)
         self.assertIsNotNone(model.get_layer(name="rescaling"))
 
@@ -218,4 +118,8 @@
         backbone_output = backbone.get_layer(index=-1).output
 
         model = keras.Model(inputs=inputs, outputs=[backbone_output])
-        model.compile()+        model.compile()
+
+
+if __name__ == "__main__":
+    tf.test.main()