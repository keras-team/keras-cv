# Copyright 2022 The KerasCV Authors
#
# Licensed under the Apache License, Version 2.0 (the "License");
# you may not use this file except in compliance with the License.
# You may obtain a copy of the License at
#
#     https://www.apache.org/licenses/LICENSE-2.0
#
# Unless required by applicable law or agreed to in writing, software
# distributed under the License is distributed on an "AS IS" BASIS,
# WITHOUT WARRANTIES OR CONDITIONS OF ANY KIND, either express or implied.
# See the License for the specific language governing permissions and
# limitations under the License.
"""Integration tests for KerasCV models."""

import tensorflow as tf
from absl.testing import parameterized
from tensorflow.keras import backend

from keras_cv.models import csp_darknet
from keras_cv.models import darknet
from keras_cv.models import densenet
<<<<<<< HEAD
from keras_cv.models import mobilenet_v2
=======
from keras_cv.models import mlp_mixer
from keras_cv.models import vgg19
>>>>>>> 36ada9c4

MODEL_LIST = [
    (csp_darknet.CSPDarkNet, 1024),
    (darknet.DarkNet21, 512),
    (darknet.DarkNet53, 512),
    (densenet.DenseNet121, 1024),
    (densenet.DenseNet169, 1664),
    (densenet.DenseNet201, 1920),
<<<<<<< HEAD
    (mobilenet_v2.MobileNetV2, 1280),
=======
    (mlp_mixer.MLPMixerB16, 768),
    (mlp_mixer.MLPMixerB32, 768),
    (mlp_mixer.MLPMixerL16, 1024),
    (vgg19.VGG19, 512),
>>>>>>> 36ada9c4
]


class ApplicationsTest(tf.test.TestCase, parameterized.TestCase):
    def assertShapeEqual(self, shape1, shape2):
        self.assertEqual(tf.TensorShape(shape1), tf.TensorShape(shape2))

    @parameterized.parameters(*MODEL_LIST)
    def test_application_base(self, app, _):
        # Can be instantiated with default arguments
<<<<<<< HEAD
        model = app(
            input_shape=(224, 224, 3),
            include_top=True,
            num_classes=1000,
            include_rescaling=False,
            weights=None,
        )
        # Can be serialized and desericlalized
=======
        if "Mixer" not in app.__name__:
            model = app(
                input_shape=(224, 224, 3),
                include_top=True,
                num_classes=1000,
                include_rescaling=False,
                weights=None,
            )
        elif "MixerB16" in app.__name__ or "MixerL16" in app.__name__:
            model = app(
                input_shape=(224, 224, 3),
                patch_size=(16, 16),
                include_top=True,
                num_classes=1000,
                include_rescaling=False,
                weights=None,
            )
        elif "MixerB32" in app.__name__:
            model = app(
                input_shape=(224, 224, 3),
                patch_size=(32, 32),
                include_top=True,
                num_classes=1000,
                include_rescaling=False,
                weights=None,
            )
        # Can be serialized and deserialized
>>>>>>> 36ada9c4
        config = model.get_config()
        reconstructed_model = model.__class__.from_config(config)
        self.assertEqual(len(model.weights), len(reconstructed_model.weights))
        backend.clear_session()

    @parameterized.parameters(*MODEL_LIST)
    def test_application_with_rescaling(self, app, last_dim):
        if "Mixer" not in app.__name__:
            output_shape = _get_output_shape(
                lambda: app(
                    include_rescaling=True,
                    include_top=False,
                    weights=None,
                    input_shape=(None, None, 3),
                )
            )
        elif "MixerB16" in app.__name__ or "MixerL16" in app.__name__:
            output_shape = _get_output_shape(
                lambda: app(
                    include_rescaling=True,
                    include_top=False,
                    weights=None,
                    input_shape=(224, 224, 3),
                    patch_size=(16, 16),
                )
            )
        elif "MixerB32" in app.__name__:
            output_shape = _get_output_shape(
                lambda: app(
                    include_rescaling=True,
                    include_top=False,
                    weights=None,
                    input_shape=(224, 224, 3),
                    patch_size=(32, 32),
                )
            )

        if "Mixer" not in app.__name__:
            self.assertShapeEqual(output_shape, (None, None, None, last_dim))
        elif "MixerB16" in app.__name__ or "MixerL16" in app.__name__:
            num_patches = 196
            self.assertShapeEqual(output_shape, (None, num_patches, last_dim))
        elif "MixerB32" in app.__name__:
            num_patches = 49
            self.assertShapeEqual(output_shape, (None, num_patches, last_dim))

        backend.clear_session()

    @parameterized.parameters(*MODEL_LIST)
    def test_application_notop(self, app, last_dim):
        if "Mixer" not in app.__name__:
            output_shape = _get_output_shape(
                lambda: app(
                    include_rescaling=False,
                    include_top=False,
                    weights=None,
                    input_shape=(None, None, 3),
                )
            )
        elif "MixerB16" in app.__name__ or "MixerL16" in app.__name__:
            output_shape = _get_output_shape(
                lambda: app(
                    include_rescaling=False,
                    include_top=False,
                    weights=None,
                    input_shape=(224, 224, 3),
                    patch_size=(16, 16),
                )
            )
        elif "MixerB32" in app.__name__:
            output_shape = _get_output_shape(
                lambda: app(
                    include_rescaling=False,
                    include_top=False,
                    weights=None,
                    input_shape=(224, 224, 3),
                    patch_size=(32, 32),
                )
            )

        if "Mixer" not in app.__name__:
            self.assertShapeEqual(output_shape, (None, None, None, last_dim))
        elif "MixerB16" in app.__name__ or "MixerL16" in app.__name__:
            num_patches = 196
            self.assertShapeEqual(output_shape, (None, num_patches, last_dim))
        elif "MixerB32" in app.__name__:
            num_patches = 49
            self.assertShapeEqual(output_shape, (None, num_patches, last_dim))

        backend.clear_session()

    @parameterized.parameters(*MODEL_LIST)
    def test_application_pooling(self, app, last_dim):
        if "Mixer" not in app.__name__:
            output_shape = _get_output_shape(
                lambda: app(
                    input_shape=(224, 224, 3),
                    include_rescaling=False,
                    include_top=False,
                    weights=None,
                    pooling="avg",
                )
            )
        elif "MixerB16" in app.__name__ or "MixerL16" in app.__name__:
            output_shape = _get_output_shape(
                lambda: app(
                    input_shape=(224, 224, 3),
                    patch_size=(16, 16),
                    include_rescaling=False,
                    include_top=False,
                    weights=None,
                    pooling="avg",
                )
            )
        elif "MixerB32" in app.__name__:
            output_shape = _get_output_shape(
                lambda: app(
                    input_shape=(224, 224, 3),
                    patch_size=(32, 32),
                    include_rescaling=False,
                    include_top=False,
                    weights=None,
                    pooling="avg",
                )
            )
        self.assertShapeEqual(output_shape, (None, last_dim))

    @parameterized.parameters(*MODEL_LIST)
    def test_application_variable_input_channels(self, app, last_dim):
        input_shape = (None, None, 1) if "Mixer" not in app.__name__ else (224, 224, 1)
        if "Mixer" not in app.__name__:
            output_shape = _get_output_shape(
                lambda: app(
                    include_rescaling=False,
                    weights=None,
                    include_top=False,
                    input_shape=input_shape,
                )
            )
        elif "MixerB16" in app.__name__ or "MixerL16" in app.__name__:
            output_shape = _get_output_shape(
                lambda: app(
                    include_rescaling=False,
                    weights=None,
                    include_top=False,
                    input_shape=input_shape,
                    patch_size=(16, 16),
                )
            )
        elif "MixerB32" in app.__name__:
            output_shape = _get_output_shape(
                lambda: app(
                    include_rescaling=False,
                    weights=None,
                    include_top=False,
                    input_shape=input_shape,
                    patch_size=(32, 32),
                )
            )
        if "Mixer" not in app.__name__:
            self.assertShapeEqual(output_shape, (None, None, None, last_dim))
        elif "MixerB16" in app.__name__ or "MixerL16" in app.__name__:
            num_patches = 196
            self.assertShapeEqual(output_shape, (None, num_patches, last_dim))
        elif "MixerB32" in app.__name__:
            num_patches = 49
            self.assertShapeEqual(output_shape, (None, num_patches, last_dim))

        backend.clear_session()

        input_shape = (None, None, 4) if "Mixer" not in app.__name__ else (224, 224, 4)
        if "Mixer" not in app.__name__:
            output_shape = _get_output_shape(
                lambda: app(
                    include_rescaling=False,
                    weights=None,
                    include_top=False,
                    input_shape=input_shape,
                )
            )
        elif "MixerB16" in app.__name__ or "MixerL16" in app.__name__:
            output_shape = _get_output_shape(
                lambda: app(
                    include_rescaling=False,
                    weights=None,
                    include_top=False,
                    input_shape=input_shape,
                    patch_size=(16, 16),
                )
            )
        elif "MixerB32" in app.__name__:
            output_shape = _get_output_shape(
                lambda: app(
                    include_rescaling=False,
                    weights=None,
                    include_top=False,
                    input_shape=input_shape,
                    patch_size=(32, 32),
                )
            )

        if "Mixer" not in app.__name__:
            self.assertShapeEqual(output_shape, (None, None, None, last_dim))
        elif "MixerB16" in app.__name__ or "MixerL16" in app.__name__:
            num_patches = 196
            self.assertShapeEqual(output_shape, (None, num_patches, last_dim))
        elif "MixerB32" in app.__name__:
            num_patches = 49
            self.assertShapeEqual(output_shape, (None, num_patches, last_dim))

        backend.clear_session()


def _get_output_shape(model_fn):
    model = model_fn()
    return model.output_shape


if __name__ == "__main__":
    tf.test.main()<|MERGE_RESOLUTION|>--- conflicted
+++ resolved
@@ -20,12 +20,9 @@
 from keras_cv.models import csp_darknet
 from keras_cv.models import darknet
 from keras_cv.models import densenet
-<<<<<<< HEAD
 from keras_cv.models import mobilenet_v2
-=======
 from keras_cv.models import mlp_mixer
 from keras_cv.models import vgg19
->>>>>>> 36ada9c4
 
 MODEL_LIST = [
     (csp_darknet.CSPDarkNet, 1024),
@@ -34,14 +31,11 @@
     (densenet.DenseNet121, 1024),
     (densenet.DenseNet169, 1664),
     (densenet.DenseNet201, 1920),
-<<<<<<< HEAD
     (mobilenet_v2.MobileNetV2, 1280),
-=======
     (mlp_mixer.MLPMixerB16, 768),
     (mlp_mixer.MLPMixerB32, 768),
     (mlp_mixer.MLPMixerL16, 1024),
     (vgg19.VGG19, 512),
->>>>>>> 36ada9c4
 ]
 
 
@@ -52,7 +46,6 @@
     @parameterized.parameters(*MODEL_LIST)
     def test_application_base(self, app, _):
         # Can be instantiated with default arguments
-<<<<<<< HEAD
         model = app(
             input_shape=(224, 224, 3),
             include_top=True,
@@ -61,7 +54,6 @@
             weights=None,
         )
         # Can be serialized and desericlalized
-=======
         if "Mixer" not in app.__name__:
             model = app(
                 input_shape=(224, 224, 3),
@@ -89,7 +81,6 @@
                 weights=None,
             )
         # Can be serialized and deserialized
->>>>>>> 36ada9c4
         config = model.get_config()
         reconstructed_model = model.__class__.from_config(config)
         self.assertEqual(len(model.weights), len(reconstructed_model.weights))
