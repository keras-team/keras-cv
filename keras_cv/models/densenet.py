--- conflicted
+++ resolved
@@ -23,11 +23,8 @@
 from tensorflow.keras import backend
 from tensorflow.keras import layers
 
-<<<<<<< HEAD
 from keras_cv.models import utils
-=======
 from keras_cv.models.weights import parse_weights
->>>>>>> baa0050b
 
 BN_AXIS = 3
 
