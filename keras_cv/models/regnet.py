# Copyright 2022 The KerasCV Authors
#
# Licensed under the Apache License, Version 2.0 (the "License");
# you may not use this file except in compliance with the License.
# You may obtain a copy of the License at
#
#     https://www.apache.org/licenses/LICENSE-2.0
#
# Unless required by applicable law or agreed to in writing, software
# distributed under the License is distributed on an "AS IS" BASIS,
# WITHOUT WARRANTIES OR CONDITIONS OF ANY KIND, either express or implied.
# See the License for the specific language governing permissions and
# limitations under the License.
"""RegNet models for KerasCV.
References:
    - [Designing Network Design Spaces](https://arxiv.org/abs/2003.13678)
    (CVPR 2020)
    - [Based on the Original keras.applications RegNet](https://github.com/keras-team/keras/blob/master/keras/applications/regnet.py)
"""

import tensorflow as tf
from tensorflow import keras
from tensorflow.keras import backend
from tensorflow.keras import layers

from keras_cv.layers import SqueezeAndExcite2D
from keras_cv.models import utils
from keras_cv.models.weights import parse_weights

# The widths and depths are deduced from a quantized linear function. For
# more information, please refer to "Designing Network Design Spaces" by
# Radosavovic et al.

# BatchNorm momentum and epsilon values taken from original implementation.

MODEL_CONFIGS = {
    "x002": {
        "depths": [1, 1, 4, 7],
        "widths": [24, 56, 152, 368],
        "group_width": 8,
        "default_size": 224,
        "block_type": "X",
    },
    "x004": {
        "depths": [1, 2, 7, 12],
        "widths": [32, 64, 160, 384],
        "group_width": 16,
        "default_size": 224,
        "block_type": "X",
    },
    "x006": {
        "depths": [1, 3, 5, 7],
        "widths": [48, 96, 240, 528],
        "group_width": 24,
        "default_size": 224,
        "block_type": "X",
    },
    "x008": {
        "depths": [1, 3, 7, 5],
        "widths": [64, 128, 288, 672],
        "group_width": 16,
        "default_size": 224,
        "block_type": "X",
    },
    "x016": {
        "depths": [2, 4, 10, 2],
        "widths": [72, 168, 408, 912],
        "group_width": 24,
        "default_size": 224,
        "block_type": "X",
    },
    "x032": {
        "depths": [2, 6, 15, 2],
        "widths": [96, 192, 432, 1008],
        "group_width": 48,
        "default_size": 224,
        "block_type": "X",
    },
    "x040": {
        "depths": [2, 5, 14, 2],
        "widths": [80, 240, 560, 1360],
        "group_width": 40,
        "default_size": 224,
        "block_type": "X",
    },
    "x064": {
        "depths": [2, 4, 10, 1],
        "widths": [168, 392, 784, 1624],
        "group_width": 56,
        "default_size": 224,
        "block_type": "X",
    },
    "x080": {
        "depths": [2, 5, 15, 1],
        "widths": [80, 240, 720, 1920],
        "group_width": 120,
        "default_size": 224,
        "block_type": "X",
    },
    "x120": {
        "depths": [2, 5, 11, 1],
        "widths": [224, 448, 896, 2240],
        "group_width": 112,
        "default_size": 224,
        "block_type": "X",
    },
    "x160": {
        "depths": [2, 6, 13, 1],
        "widths": [256, 512, 896, 2048],
        "group_width": 128,
        "default_size": 224,
        "block_type": "X",
    },
    "x320": {
        "depths": [2, 7, 13, 1],
        "widths": [336, 672, 1344, 2520],
        "group_width": 168,
        "default_size": 224,
        "block_type": "X",
    },
    "y002": {
        "depths": [1, 1, 4, 7],
        "widths": [24, 56, 152, 368],
        "group_width": 8,
        "default_size": 224,
        "block_type": "Y",
    },
    "y004": {
        "depths": [1, 3, 6, 6],
        "widths": [48, 104, 208, 440],
        "group_width": 8,
        "default_size": 224,
        "block_type": "Y",
    },
    "y006": {
        "depths": [1, 3, 7, 4],
        "widths": [48, 112, 256, 608],
        "group_width": 16,
        "default_size": 224,
        "block_type": "Y",
    },
    "y008": {
        "depths": [1, 3, 8, 2],
        "widths": [64, 128, 320, 768],
        "group_width": 16,
        "default_size": 224,
        "block_type": "Y",
    },
    "y016": {
        "depths": [2, 6, 17, 2],
        "widths": [48, 120, 336, 888],
        "group_width": 24,
        "default_size": 224,
        "block_type": "Y",
    },
    "y032": {
        "depths": [2, 5, 13, 1],
        "widths": [72, 216, 576, 1512],
        "group_width": 24,
        "default_size": 224,
        "block_type": "Y",
    },
    "y040": {
        "depths": [2, 6, 12, 2],
        "widths": [128, 192, 512, 1088],
        "group_width": 64,
        "default_size": 224,
        "block_type": "Y",
    },
    "y064": {
        "depths": [2, 7, 14, 2],
        "widths": [144, 288, 576, 1296],
        "group_width": 72,
        "default_size": 224,
        "block_type": "Y",
    },
    "y080": {
        "depths": [2, 4, 10, 1],
        "widths": [168, 448, 896, 2016],
        "group_width": 56,
        "default_size": 224,
        "block_type": "Y",
    },
    "y120": {
        "depths": [2, 5, 11, 1],
        "widths": [224, 448, 896, 2240],
        "group_width": 112,
        "default_size": 224,
        "block_type": "Y",
    },
    "y160": {
        "depths": [2, 4, 11, 1],
        "widths": [224, 448, 1232, 3024],
        "group_width": 112,
        "default_size": 224,
        "block_type": "Y",
    },
    "y320": {
        "depths": [2, 5, 12, 1],
        "widths": [232, 696, 1392, 3712],
        "group_width": 232,
        "default_size": 224,
        "block_type": "Y",
    },
}

BASE_DOCSTRING = """This class represents the {name} architecture.

  Reference:
    - [Designing Network Design Spaces](https://arxiv.org/abs/2003.13678)
    (CVPR 2020)

  For image classification use cases, see [this page for detailed examples](https://keras.io/api/applications/#usage-examples-for-image-classification-models).

  For transfer learning use cases, make sure to read the [guide to transfer learning & fine-tuning](https://keras.io/guides/transfer_learning/).


  The naming of models is as follows: `RegNet<block_type><flops>` where
  `block_type` is one of `(X, Y)` and `flops` signifies hundred million
  floating point operations. For example RegNetY064 corresponds to RegNet with
  Y block and 6.4 giga flops (64 hundred million flops).

  Args:
    include_rescaling: whether or not to Rescale the inputs.If set to True,
        inputs will be passed through a `Rescaling(1/255.0)` layer.
    include_top: Whether to include the fully-connected
        layer at the top of the network.
    num_classes: Optional number of classes to classify images
        into, only to be specified if `include_top` is True.
    weights: One of `None` (random initialization), or the path to the weights
          file to be loaded. Defaults to `None`.
    input_tensor: Optional Keras tensor (i.e. output of `layers.Input()`)
        to use as image input for the model.
    input_shape: Optional shape tuple, defaults to (None, None, 3).
        It should have exactly 3 inputs channels.
    pooling: Optional pooling mode for feature extraction
        when `include_top` is `False`. Defaults to None.
        - `None` means that the output of the model will be
            the 4D tensor output of the
            last convolutional layer.
        - `avg` means that global average pooling
            will be applied to the output of the
            last convolutional layer, and thus
            the output of the model will be a 2D tensor.
        - `max` means that global max pooling will
            be applied.
    classifier_activation: A `str` or callable. The activation function to use
        on the "top" layer. Ignored unless `include_top=True`. Set
        `classifier_activation=None` to return the logits of the "top" layer.
        Defaults to `"softmax"`.
        When loading pretrained weights, `classifier_activation` can only
        be `None` or `"softmax"`.

  Returns:
    A `keras.Model` instance.
"""


def apply_conv2d_bn(
    x,
    filters,
    kernel_size,
    strides=1,
    use_bias=False,
    groups=1,
    padding="valid",
    kernel_initializer="he_normal",
    batch_norm=True,
    activation="relu",
    name="",
):
    x = layers.Conv2D(
        filters,
        kernel_size,
        strides=strides,
        groups=groups,
        use_bias=use_bias,
        padding=padding,
        kernel_initializer=kernel_initializer,
        name=name,
    )(x)

    if batch_norm:
        x = layers.BatchNormalization(
            momentum=0.9, epsilon=1e-5, name=name + "_bn"
        )(x)

    if activation is not None:
        x = layers.Activation(activation, name=name + f"_{activation}")(x)

    return x


def apply_stem(x, name=None):
    """Implementation of RegNet stem.

    (Common to all model variants)
    Args:
      x: Tensor, input tensor to the stem
      name: name prefix

    Returns:
      Output tensor of the Stem
    """
    if name is None:
        name = "stem" + str(backend.get_uid("stem"))

    x = apply_conv2d_bn(
        x=x,
        filters=32,
        kernel_size=(3, 3),
        strides=2,
        padding="same",
        name=name + "_stem_conv",
    )

    return x


def apply_x_block(
    inputs, filters_in, filters_out, group_width, stride=1, name=None
):
    """Implementation of X Block.
    References:
        - [Designing Network Design Spaces](https://arxiv.org/abs/2003.13678)

    Args:
      inputs: Tensor, input tensor to the block
      filters_in: int, filters in the input tensor
      filters_out: int, filters in the output tensor
      group_width: int, group width
      stride: int (or) tuple, stride of Conv layer
      name: str, name prefix
    Returns:
      Output tensor of the block
    """
    if name is None:
        name = str(backend.get_uid("xblock"))

    if filters_in != filters_out and stride == 1:
        raise ValueError(
            f"Input filters({filters_in}) and output "
            f"filters({filters_out}) "
            f"are not equal for stride {stride}. Input and output filters "
            f"must be equal for stride={stride}."
        )

    # Declare layers
    groups = filters_out // group_width

    if stride != 1:
        skip = apply_conv2d_bn(
            x=inputs,
            filters=filters_out,
            kernel_size=(1, 1),
            strides=stride,
            activation=None,
            name=name + "_skip_1x1",
        )
    else:
        skip = inputs

    # Build block
    # conv_1x1_1
    x = apply_conv2d_bn(
        x=inputs,
        filters=filters_out,
        kernel_size=(1, 1),
        name=name + "_conv_1x1_1",
    )

    # conv_3x3
    x = apply_conv2d_bn(
        x=x,
        filters=filters_out,
        kernel_size=(3, 3),
        strides=stride,
        groups=groups,
        padding="same",
        name=name + "_conv_3x3",
    )

    # conv_1x1_2
    x = apply_conv2d_bn(
        x=x,
        filters=filters_out,
        kernel_size=(1, 1),
        activation=None,
        name=name + "_conv_1x1_2",
    )

    x = layers.Activation("relu", name=name + "_exit_relu")(x + skip)

    return x


def apply_y_block(
    inputs,
    filters_in,
    filters_out,
    group_width,
    stride=1,
    squeeze_excite_ratio=0.25,
    name=None,
):
    """Implementation of Y Block.
    References:
        - [Designing Network Design Spaces](https://arxiv.org/abs/2003.13678)

    Args:
      inputs: Tensor, input tensor to the block
      filters_in: int, filters in the input tensor
      filters_out: int, filters in the output tensor
      group_width: int, group width
      stride: int (or) tuple, stride of Conv layer
      squeeze_excite_ratio: float, expansion ratio for Squeeze and Excite block
      name: str, name prefix
    Returns:
      Output tensor of the block
    """
    if name is None:
        name = str(backend.get_uid("yblock"))

    if filters_in != filters_out and stride == 1:
        raise ValueError(
            f"Input filters({filters_in}) and output "
            f"filters({filters_out}) "
            f"are not equal for stride {stride}. Input and output filters "
            f"must be equal for stride={stride}."
        )

    groups = filters_out // group_width

    if stride != 1:
        skip = apply_conv2d_bn(
            x=inputs,
            filters=filters_out,
            kernel_size=(1, 1),
            strides=stride,
            activation=None,
            name=name + "_skip_1x1",
        )
    else:
        skip = inputs

    # Build block
    # conv_1x1_1
    x = apply_conv2d_bn(
        x=inputs,
        filters=filters_out,
        kernel_size=(1, 1),
        name=name + "_conv_1x1_1",
    )

    # conv_3x3
    x = apply_conv2d_bn(
        x=x,
        filters=filters_out,
        kernel_size=(3, 3),
        strides=stride,
        groups=groups,
        padding="same",
        name=name + "_conv_3x3",
    )

    # Squeeze-Excitation block
    x = SqueezeAndExcite2D(filters_out, ratio=squeeze_excite_ratio, name=name)(
        x
    )

    # conv_1x1_2
    x = apply_conv2d_bn(
        x=x,
        filters=filters_out,
        kernel_size=(1, 1),
        activation=None,
        name=name + "_conv_1x1_2",
    )

    x = layers.Activation("relu", name=name + "_exit_relu")(x + skip)

    return x


def apply_z_block(
    inputs,
    filters_in,
    filters_out,
    group_width,
    stride=1,
    squeeze_excite_ratio=0.25,
    bottleneck_ratio=0.25,
    name=None,
):
    """Implementation of Z block.

    References:
        - [Fast and Accurate Model Scaling](https://arxiv.org/abs/2103.06877).

    Args:
      inputs: Tensor, input tensor to the block
      filters_in: int, filters in the input tensor
      filters_out: int, filters in the output tensor
      group_width: int, group width
      stride: int (or) tuple, stride
      squeeze_excite_ratio: float, expansion ration for Squeeze and Excite block
      bottleneck_ratio: float, inverted bottleneck ratio
      name: str, name prefix
    Returns:
      Output tensor of the block
    """
    if name is None:
        name = str(backend.get_uid("zblock"))

    if filters_in != filters_out and stride == 1:
        raise ValueError(
            f"Input filters({filters_in}) and output filters({filters_out})"
            f"are not equal for stride {stride}. Input and output filters "
            f"must be equal for stride={stride}."
        )

    groups = filters_out // group_width

    inv_btlneck_filters = int(filters_out / bottleneck_ratio)

    # Build block
    # conv_1x1_1
    x = apply_conv2d_bn(
        x=inputs,
        filters=inv_btlneck_filters,
        kernel_size=(1, 1),
        name=name + "_conv_1x1_1",
        activation="silu",
    )

    # conv_3x3
    x = apply_conv2d_bn(
        x=x,
        filters=inv_btlneck_filters,
        kernel_size=(3, 3),
        strides=stride,
        groups=groups,
        padding="same",
        name=name + "_conv_3x3",
        activation="silu",
    )

    # Squeeze-Excitation block
    x = SqueezeAndExcite2D(
        inv_btlneck_filters, ratio=squeeze_excite_ratio, name=name
    )(x)

    # conv_1x1_2
    x = apply_conv2d_bn(
        x=x,
        filters=filters_out,
        kernel_size=(1, 1),
        activation=None,
        name=name + "_conv_1x1_2",
    )

    if stride != 1:
        return x
    else:
        return x + inputs


def apply_stage(
    x, block_type, depth, group_width, filters_in, filters_out, name=None
):
    """Implementation of Stage in RegNet.

    Args:
      x: Tensor, input tensor to the stage
      block_type: must be one of "X", "Y", "Z"
      depth: int, depth of stage, number of blocks to use
      group_width: int, group width of all blocks in  this stage
      filters_in: int, input filters to this stage
      filters_out: int, output filters from this stage
      name: str, name prefix

    Returns:
      Output tensor of the block
    """
    if name is None:
        name = str(backend.get_uid("stage"))

    if block_type == "X":
        x = apply_x_block(
            x,
            filters_in,
            filters_out,
            group_width,
            stride=2,
            name=f"{name}_XBlock_0",
        )
        for i in range(1, depth):
            x = apply_x_block(
                x,
                filters_out,
                filters_out,
                group_width,
                name=f"{name}_XBlock_{i}",
            )
    elif block_type == "Y":
        x = apply_y_block(
            x,
            filters_in,
            filters_out,
            group_width,
            stride=2,
            name=name + "_YBlock_0",
        )
        for i in range(1, depth):
            x = apply_y_block(
                x,
                filters_out,
                filters_out,
                group_width,
                name=f"{name}_YBlock_{i}",
            )
    elif block_type == "Z":
        x = apply_z_block(
            x,
            filters_in,
            filters_out,
            group_width,
            stride=2,
            name=f"{name}_ZBlock_0",
        )
        for i in range(1, depth):
            x = apply_z_block(
                x,
                filters_out,
                filters_out,
                group_width,
                name=f"{name}_ZBlock_{i}",
            )
    else:
        raise NotImplementedError(
            f"Block type `{block_type}` not recognized."
            f"block_type must be one of (`X`, `Y`, `Z`). "
        )
    return x


def apply_head(x, num_classes=None, name=None, activation=None):
    """Implementation of classification head of RegNet.

    Args:
      x: Tensor, input to the head block
      num_classes: int, number of classes for Dense layer
      name: str, name prefix

    Returns:
      Output logits tensor.
    """
    if name is None:
        name = str(backend.get_uid("head"))

    x = layers.GlobalAveragePooling2D(name=name + "_head_gap")(x)
    x = layers.Dense(
        num_classes, name=name + "head_dense", activation=activation
    )(x)
    return x


@keras.utils.register_keras_serializable(package="keras_cv.models")
class RegNet(tf.keras.Model):
    """
    This class represents the architecture of RegNet
    Args:
        depths: iterable, Contains depths for each individual stages.
        widths: iterable, Contains output channel width of each individual
            stages
        group_width: int, Number of channels to be used in each group. See grouped
            convolutions for more information.
        block_type: Must be one of `{"X", "Y", "Z"}`. For more details see the
            papers "Designing network design spaces" and "Fast and Accurate
            Model Scaling"
        default_size: tuple (or) list, Default input image size.
        model_name: str, An optional name for the model.
        include_rescaling: bool, whether or not to Rescale the inputs.If set to True,
            inputs will be passed through a `Rescaling(1/255.0)` layer.
        include_top: bool, Whether to include the fully-connected
            layer at the top of the network.
        num_classes: int, Optional number of classes to classify images
            into, only to be specified if `include_top` is True, and
            if no `weights` argument is specified.
        weights: str, One of `None` (random initialization), or the path to the
            weights file to be loaded. Defaults to `None`.
        input_tensor: Tensor, Optional Keras tensor (i.e. output of `layers.Input()`)
            to use as image input for the model.
        input_shape: Optional shape tuple, defaults to (None, None, 3).
            It should have exactly 3 inputs channels.
        pooling: Optional pooling mode for feature extraction
            when `include_top` is `False`. Defaults to None.
            - `None` means that the output of the model will be
                the 4D tensor output of the
                last convolutional layer.
            - `avg` means that global average pooling
                will be applied to the output of the
                last convolutional layer, and thus
                the output of the model will be a 2D tensor.
            - `max` means that global max pooling will
                be applied.
        classifier_activation: A `str` or callable. The activation function to
            use on the "top" layer. Ignored unless `include_top=True`. Set
            `classifier_activation=None` to return the logits of the "top"
            layer. Defaults to `"softmax"`.
    """

    def __init__(
        self,
        depths,
        widths,
        group_width,
        block_type,
        include_rescaling,
        include_top,
        num_classes=None,
        model_name="regnet",
        weights=None,
        input_tensor=None,
        input_shape=(None, None, 3),
        pooling=None,
        classifier_activation="softmax",
        **kwargs,
    ):
        if not (weights is None or tf.io.gfile.exists(weights)):
            raise ValueError(
                "The `weights` argument should be either "
                "`None` (random initialization) "
                "or the path to the weights file to be loaded."
            )

        if include_top and not num_classes:
            raise ValueError(
                "If `include_top` is True, you should specify `num_classes`. "
                f"Received: num_classes={num_classes}"
            )

        if include_top and pooling:
            raise ValueError(
                f"`pooling` must be `None` when `include_top=True`."
                f"Received pooling={pooling} and include_top={include_top}. "
            )

        img_input = utils.parse_model_inputs(input_shape, input_tensor)
        x = img_input

        if include_rescaling:
            x = layers.Rescaling(scale=1.0 / 255.0)(x)
        x = apply_stem(x, name=model_name)

        in_channels = x.shape[-1]  # Output from Stem

        NUM_STAGES = 4

<<<<<<< HEAD
    if include_top:
        x = Head(num_classes=num_classes, activation=classifier_activation)(x)
    else:
        if pooling == "avg":
            x = layers.GlobalAveragePooling2D()(x)
        elif pooling == "max":
            x = layers.GlobalMaxPooling2D()(x)

    model = keras.Model(
        inputs=img_input, outputs=x, name=model_name, **kwargs
    )
=======
        for stage_index in range(NUM_STAGES):
            depth = depths[stage_index]
            out_channels = widths[stage_index]
>>>>>>> 63052cdc

            x = apply_stage(
                x,
                block_type,
                depth,
                group_width,
                in_channels,
                out_channels,
                name=model_name + "_Stage_" + str(stage_index),
            )
            in_channels = out_channels

        if include_top:
            x = apply_head(
                x, num_classes=num_classes, activation=classifier_activation
            )
        else:
            if pooling == "avg":
                x = layers.GlobalAveragePooling2D()(x)
            elif pooling == "max":
                x = layers.GlobalMaxPooling2D()(x)

        super().__init__(inputs=img_input, outputs=x, name=model_name, **kwargs)

        # Load weights.
        if weights is not None:
            self.load_weights(weights)

        self.depths = depths
        self.widths = widths
        self.group_width = group_width
        self.block_type = block_type
        self.include_rescaling = include_rescaling
        self.include_top = include_top
        self.num_classes = num_classes
        self.model_name = model_name
        self.input_tensor = input_tensor
        self.pooling = pooling
        self.classifier_activation = classifier_activation

    def get_config(self):
        return {
            "depths": self.depths,
            "widths": self.widths,
            "group_width": self.group_width,
            "block_type": self.block_type,
            "include_rescaling": self.include_rescaling,
            "include_top": self.include_top,
            "num_classes": self.num_classes,
            "model_name": self.model_name,
            "input_tensor": self.input_tensor,
            "input_shape": self.input_shape[1:],
            "pooling": self.pooling,
            "classifier_activation": self.classifier_activation,
            "trainable": self.trainable,
        }

    @classmethod
    def from_config(cls, config):
        return cls(**config)


# Instantiating variants
def RegNetX002(
    *,
    include_rescaling,
    include_top,
    num_classes=None,
    weights=None,
    input_tensor=None,
    input_shape=(None, None, 3),
    pooling=None,
    model_name="regnetx002",
    classifier_activation="softmax",
    **kwargs,
):
    return RegNet(
        MODEL_CONFIGS["x002"]["depths"],
        MODEL_CONFIGS["x002"]["widths"],
        MODEL_CONFIGS["x002"]["group_width"],
        MODEL_CONFIGS["x002"]["block_type"],
        model_name=model_name,
        include_top=include_top,
        include_rescaling=include_rescaling,
        weights=parse_weights(weights, include_top, "regnetx002"),
        input_tensor=input_tensor,
        input_shape=input_shape,
        pooling=pooling,
        num_classes=num_classes,
        classifier_activation=classifier_activation,
        **kwargs,
    )


def RegNetX004(
    *,
    include_rescaling,
    include_top,
    num_classes=None,
    weights=None,
    input_tensor=None,
    input_shape=(None, None, 3),
    pooling=None,
    model_name="regnetx004",
    classifier_activation="softmax",
    **kwargs,
):
    return RegNet(
        MODEL_CONFIGS["x004"]["depths"],
        MODEL_CONFIGS["x004"]["widths"],
        MODEL_CONFIGS["x004"]["group_width"],
        MODEL_CONFIGS["x004"]["block_type"],
        model_name=model_name,
        include_top=include_top,
        include_rescaling=include_rescaling,
        weights=parse_weights(weights, include_top, "regnetx004"),
        input_tensor=input_tensor,
        input_shape=input_shape,
        pooling=pooling,
        num_classes=num_classes,
        classifier_activation=classifier_activation,
        **kwargs,
    )


def RegNetX006(
    *,
    include_rescaling,
    include_top,
    num_classes=None,
    weights=None,
    input_tensor=None,
    input_shape=(None, None, 3),
    pooling=None,
    model_name="regnetx006",
    classifier_activation="softmax",
    **kwargs,
):
    return RegNet(
        MODEL_CONFIGS["x006"]["depths"],
        MODEL_CONFIGS["x006"]["widths"],
        MODEL_CONFIGS["x006"]["group_width"],
        MODEL_CONFIGS["x006"]["block_type"],
        model_name=model_name,
        include_top=include_top,
        include_rescaling=include_rescaling,
        weights=parse_weights(weights, include_top, "regnetx006"),
        input_tensor=input_tensor,
        input_shape=input_shape,
        pooling=pooling,
        num_classes=num_classes,
        classifier_activation=classifier_activation,
        **kwargs,
    )


def RegNetX008(
    *,
    include_rescaling,
    include_top,
    num_classes=None,
    weights=None,
    input_tensor=None,
    input_shape=(None, None, 3),
    pooling=None,
    model_name="regnetx008",
    classifier_activation="softmax",
    **kwargs,
):
    return RegNet(
        MODEL_CONFIGS["x008"]["depths"],
        MODEL_CONFIGS["x008"]["widths"],
        MODEL_CONFIGS["x008"]["group_width"],
        MODEL_CONFIGS["x008"]["block_type"],
        model_name=model_name,
        include_top=include_top,
        include_rescaling=include_rescaling,
        weights=parse_weights(weights, include_top, "regnetx008"),
        input_tensor=input_tensor,
        input_shape=input_shape,
        pooling=pooling,
        num_classes=num_classes,
        classifier_activation=classifier_activation,
        **kwargs,
    )


def RegNetX016(
    *,
    include_rescaling,
    include_top,
    num_classes=None,
    weights=None,
    input_tensor=None,
    input_shape=(None, None, 3),
    pooling=None,
    model_name="regnetx016",
    classifier_activation="softmax",
    **kwargs,
):
    return RegNet(
        MODEL_CONFIGS["x016"]["depths"],
        MODEL_CONFIGS["x016"]["widths"],
        MODEL_CONFIGS["x016"]["group_width"],
        MODEL_CONFIGS["x016"]["block_type"],
        model_name=model_name,
        include_top=include_top,
        include_rescaling=include_rescaling,
        weights=parse_weights(weights, include_top, "regnetx016"),
        input_tensor=input_tensor,
        input_shape=input_shape,
        pooling=pooling,
        num_classes=num_classes,
        classifier_activation=classifier_activation,
        **kwargs,
    )


def RegNetX032(
    *,
    include_rescaling,
    include_top,
    num_classes=None,
    weights=None,
    input_tensor=None,
    input_shape=(None, None, 3),
    pooling=None,
    model_name="regnetx032",
    classifier_activation="softmax",
    **kwargs,
):
    return RegNet(
        MODEL_CONFIGS["x032"]["depths"],
        MODEL_CONFIGS["x032"]["widths"],
        MODEL_CONFIGS["x032"]["group_width"],
        MODEL_CONFIGS["x032"]["block_type"],
        model_name=model_name,
        include_top=include_top,
        include_rescaling=include_rescaling,
        weights=parse_weights(weights, include_top, "regnetx032"),
        input_tensor=input_tensor,
        input_shape=input_shape,
        pooling=pooling,
        num_classes=num_classes,
        classifier_activation=classifier_activation,
        **kwargs,
    )


def RegNetX040(
    *,
    include_rescaling,
    include_top,
    num_classes=None,
    weights=None,
    input_tensor=None,
    input_shape=(None, None, 3),
    pooling=None,
    model_name="regnetx040",
    classifier_activation="softmax",
    **kwargs,
):
    return RegNet(
        MODEL_CONFIGS["x040"]["depths"],
        MODEL_CONFIGS["x040"]["widths"],
        MODEL_CONFIGS["x040"]["group_width"],
        MODEL_CONFIGS["x040"]["block_type"],
        model_name=model_name,
        include_top=include_top,
        include_rescaling=include_rescaling,
        weights=parse_weights(weights, include_top, "regnetx040"),
        input_tensor=input_tensor,
        input_shape=input_shape,
        pooling=pooling,
        num_classes=num_classes,
        classifier_activation=classifier_activation,
        **kwargs,
    )


def RegNetX064(
    *,
    include_rescaling,
    include_top,
    num_classes=None,
    weights=None,
    input_tensor=None,
    input_shape=(None, None, 3),
    pooling=None,
    model_name="regnetx064",
    classifier_activation="softmax",
    **kwargs,
):
    return RegNet(
        MODEL_CONFIGS["x064"]["depths"],
        MODEL_CONFIGS["x064"]["widths"],
        MODEL_CONFIGS["x064"]["group_width"],
        MODEL_CONFIGS["x064"]["block_type"],
        model_name=model_name,
        include_top=include_top,
        include_rescaling=include_rescaling,
        weights=parse_weights(weights, include_top, "regnetx064"),
        input_tensor=input_tensor,
        input_shape=input_shape,
        pooling=pooling,
        num_classes=num_classes,
        classifier_activation=classifier_activation,
        **kwargs,
    )


def RegNetX080(
    *,
    include_rescaling,
    include_top,
    num_classes=None,
    weights=None,
    input_tensor=None,
    input_shape=(None, None, 3),
    pooling=None,
    model_name="regnetx080",
    classifier_activation="softmax",
    **kwargs,
):
    return RegNet(
        MODEL_CONFIGS["x080"]["depths"],
        MODEL_CONFIGS["x080"]["widths"],
        MODEL_CONFIGS["x080"]["group_width"],
        MODEL_CONFIGS["x080"]["block_type"],
        model_name=model_name,
        include_top=include_top,
        include_rescaling=include_rescaling,
        weights=parse_weights(weights, include_top, "regnetx080"),
        input_tensor=input_tensor,
        input_shape=input_shape,
        pooling=pooling,
        num_classes=num_classes,
        classifier_activation=classifier_activation,
        **kwargs,
    )


def RegNetX120(
    *,
    include_rescaling,
    include_top,
    num_classes=None,
    weights=None,
    input_tensor=None,
    input_shape=(None, None, 3),
    pooling=None,
    model_name="regnetx120",
    classifier_activation="softmax",
    **kwargs,
):
    return RegNet(
        MODEL_CONFIGS["x120"]["depths"],
        MODEL_CONFIGS["x120"]["widths"],
        MODEL_CONFIGS["x120"]["group_width"],
        MODEL_CONFIGS["x120"]["block_type"],
        model_name=model_name,
        include_top=include_top,
        include_rescaling=include_rescaling,
        weights=parse_weights(weights, include_top, "regnetx120"),
        input_tensor=input_tensor,
        input_shape=input_shape,
        pooling=pooling,
        num_classes=num_classes,
        classifier_activation=classifier_activation,
        **kwargs,
    )


def RegNetX160(
    *,
    include_rescaling,
    include_top,
    num_classes=None,
    weights=None,
    input_tensor=None,
    input_shape=(None, None, 3),
    pooling=None,
    model_name="regnetx160",
    classifier_activation="softmax",
    **kwargs,
):
    return RegNet(
        MODEL_CONFIGS["x160"]["depths"],
        MODEL_CONFIGS["x160"]["widths"],
        MODEL_CONFIGS["x160"]["group_width"],
        MODEL_CONFIGS["x160"]["block_type"],
        model_name=model_name,
        include_top=include_top,
        include_rescaling=include_rescaling,
        weights=parse_weights(weights, include_top, "regnetx160"),
        input_tensor=input_tensor,
        input_shape=input_shape,
        pooling=pooling,
        num_classes=num_classes,
        classifier_activation=classifier_activation,
        **kwargs,
    )


def RegNetX320(
    *,
    include_rescaling,
    include_top,
    num_classes=None,
    weights=None,
    input_tensor=None,
    input_shape=(None, None, 3),
    pooling=None,
    model_name="regnetx320",
    classifier_activation="softmax",
    **kwargs,
):
    return RegNet(
        MODEL_CONFIGS["x320"]["depths"],
        MODEL_CONFIGS["x320"]["widths"],
        MODEL_CONFIGS["x320"]["group_width"],
        MODEL_CONFIGS["x320"]["block_type"],
        model_name=model_name,
        include_top=include_top,
        include_rescaling=include_rescaling,
        weights=parse_weights(weights, include_top, "regnetx320"),
        input_tensor=input_tensor,
        input_shape=input_shape,
        pooling=pooling,
        num_classes=num_classes,
        classifier_activation=classifier_activation,
        **kwargs,
    )


def RegNetY002(
    *,
    include_rescaling,
    include_top,
    num_classes=None,
    weights=None,
    input_tensor=None,
    input_shape=(None, None, 3),
    pooling=None,
    model_name="regnety002",
    classifier_activation="softmax",
    **kwargs,
):
    return RegNet(
        MODEL_CONFIGS["y002"]["depths"],
        MODEL_CONFIGS["y002"]["widths"],
        MODEL_CONFIGS["y002"]["group_width"],
        MODEL_CONFIGS["y002"]["block_type"],
        model_name=model_name,
        include_top=include_top,
        include_rescaling=include_rescaling,
        weights=parse_weights(weights, include_top, "regnety002"),
        input_tensor=input_tensor,
        input_shape=input_shape,
        pooling=pooling,
        num_classes=num_classes,
        classifier_activation=classifier_activation,
        **kwargs,
    )


def RegNetY004(
    *,
    include_rescaling,
    include_top,
    num_classes=None,
    weights=None,
    input_tensor=None,
    input_shape=(None, None, 3),
    pooling=None,
    model_name="regnety004",
    classifier_activation="softmax",
    **kwargs,
):
    return RegNet(
        MODEL_CONFIGS["y004"]["depths"],
        MODEL_CONFIGS["y004"]["widths"],
        MODEL_CONFIGS["y004"]["group_width"],
        MODEL_CONFIGS["y004"]["block_type"],
        model_name=model_name,
        include_top=include_top,
        include_rescaling=include_rescaling,
        weights=parse_weights(weights, include_top, "regnety004"),
        input_tensor=input_tensor,
        input_shape=input_shape,
        pooling=pooling,
        num_classes=num_classes,
        classifier_activation=classifier_activation,
        **kwargs,
    )


def RegNetY006(
    *,
    include_rescaling,
    include_top,
    num_classes=None,
    weights=None,
    input_tensor=None,
    input_shape=(None, None, 3),
    pooling=None,
    model_name="regnety006",
    classifier_activation="softmax",
    **kwargs,
):
    return RegNet(
        MODEL_CONFIGS["y006"]["depths"],
        MODEL_CONFIGS["y006"]["widths"],
        MODEL_CONFIGS["y006"]["group_width"],
        MODEL_CONFIGS["y006"]["block_type"],
        model_name=model_name,
        include_top=include_top,
        include_rescaling=include_rescaling,
        weights=parse_weights(weights, include_top, "regnety006"),
        input_tensor=input_tensor,
        input_shape=input_shape,
        pooling=pooling,
        num_classes=num_classes,
        classifier_activation=classifier_activation,
        **kwargs,
    )


def RegNetY008(
    *,
    include_rescaling,
    include_top,
    num_classes=None,
    weights=None,
    input_tensor=None,
    input_shape=(None, None, 3),
    pooling=None,
    model_name="regnety008",
    classifier_activation="softmax",
    **kwargs,
):
    return RegNet(
        MODEL_CONFIGS["y008"]["depths"],
        MODEL_CONFIGS["y008"]["widths"],
        MODEL_CONFIGS["y008"]["group_width"],
        MODEL_CONFIGS["y008"]["block_type"],
        model_name=model_name,
        include_top=include_top,
        include_rescaling=include_rescaling,
        weights=parse_weights(weights, include_top, "regnety008"),
        input_tensor=input_tensor,
        input_shape=input_shape,
        pooling=pooling,
        num_classes=num_classes,
        classifier_activation=classifier_activation,
        **kwargs,
    )


def RegNetY016(
    *,
    include_rescaling,
    include_top,
    num_classes=None,
    weights=None,
    input_tensor=None,
    input_shape=(None, None, 3),
    pooling=None,
    model_name="regnety016",
    classifier_activation="softmax",
    **kwargs,
):
    return RegNet(
        MODEL_CONFIGS["y016"]["depths"],
        MODEL_CONFIGS["y016"]["widths"],
        MODEL_CONFIGS["y016"]["group_width"],
        MODEL_CONFIGS["y016"]["block_type"],
        model_name=model_name,
        include_top=include_top,
        include_rescaling=include_rescaling,
        weights=parse_weights(weights, include_top, "regnety016"),
        input_tensor=input_tensor,
        input_shape=input_shape,
        pooling=pooling,
        num_classes=num_classes,
        classifier_activation=classifier_activation,
        **kwargs,
    )


def RegNetY032(
    *,
    include_rescaling,
    include_top,
    num_classes=None,
    weights=None,
    input_tensor=None,
    input_shape=(None, None, 3),
    pooling=None,
    model_name="regnety032",
    classifier_activation="softmax",
    **kwargs,
):
    return RegNet(
        MODEL_CONFIGS["y032"]["depths"],
        MODEL_CONFIGS["y032"]["widths"],
        MODEL_CONFIGS["y032"]["group_width"],
        MODEL_CONFIGS["y032"]["block_type"],
        model_name=model_name,
        include_top=include_top,
        include_rescaling=include_rescaling,
        weights=parse_weights(weights, include_top, "regnety032"),
        input_tensor=input_tensor,
        input_shape=input_shape,
        pooling=pooling,
        num_classes=num_classes,
        classifier_activation=classifier_activation,
        **kwargs,
    )


def RegNetY040(
    *,
    include_rescaling,
    include_top,
    num_classes=None,
    weights=None,
    input_tensor=None,
    input_shape=(None, None, 3),
    pooling=None,
    model_name="regnety040",
    classifier_activation="softmax",
    **kwargs,
):
    return RegNet(
        MODEL_CONFIGS["y040"]["depths"],
        MODEL_CONFIGS["y040"]["widths"],
        MODEL_CONFIGS["y040"]["group_width"],
        MODEL_CONFIGS["y040"]["block_type"],
        model_name=model_name,
        include_top=include_top,
        include_rescaling=include_rescaling,
        weights=parse_weights(weights, include_top, "regnety040"),
        input_tensor=input_tensor,
        input_shape=input_shape,
        pooling=pooling,
        num_classes=num_classes,
        classifier_activation=classifier_activation,
        **kwargs,
    )


def RegNetY064(
    *,
    include_rescaling,
    include_top,
    num_classes=None,
    weights=None,
    input_tensor=None,
    input_shape=(None, None, 3),
    pooling=None,
    model_name="regnety064",
    classifier_activation="softmax",
    **kwargs,
):
    return RegNet(
        MODEL_CONFIGS["y064"]["depths"],
        MODEL_CONFIGS["y064"]["widths"],
        MODEL_CONFIGS["y064"]["group_width"],
        MODEL_CONFIGS["y064"]["block_type"],
        model_name=model_name,
        include_top=include_top,
        include_rescaling=include_rescaling,
        weights=parse_weights(weights, include_top, "regnety064"),
        input_tensor=input_tensor,
        input_shape=input_shape,
        pooling=pooling,
        num_classes=num_classes,
        classifier_activation=classifier_activation,
        **kwargs,
    )


def RegNetY080(
    *,
    include_rescaling,
    include_top,
    num_classes=None,
    weights=None,
    input_tensor=None,
    input_shape=(None, None, 3),
    pooling=None,
    model_name="regnety080",
    classifier_activation="softmax",
    **kwargs,
):
    return RegNet(
        MODEL_CONFIGS["y080"]["depths"],
        MODEL_CONFIGS["y080"]["widths"],
        MODEL_CONFIGS["y080"]["group_width"],
        MODEL_CONFIGS["y080"]["block_type"],
        model_name=model_name,
        include_top=include_top,
        include_rescaling=include_rescaling,
        weights=parse_weights(weights, include_top, "regnety080"),
        input_tensor=input_tensor,
        input_shape=input_shape,
        pooling=pooling,
        num_classes=num_classes,
        classifier_activation=classifier_activation,
        **kwargs,
    )


def RegNetY120(
    *,
    include_rescaling,
    include_top,
    num_classes=None,
    weights=None,
    input_tensor=None,
    input_shape=(None, None, 3),
    pooling=None,
    model_name="regnety120",
    classifier_activation="softmax",
    **kwargs,
):
    return RegNet(
        MODEL_CONFIGS["y120"]["depths"],
        MODEL_CONFIGS["y120"]["widths"],
        MODEL_CONFIGS["y120"]["group_width"],
        MODEL_CONFIGS["y120"]["block_type"],
        model_name=model_name,
        include_top=include_top,
        include_rescaling=include_rescaling,
        weights=parse_weights(weights, include_top, "regnety120"),
        input_tensor=input_tensor,
        input_shape=input_shape,
        pooling=pooling,
        num_classes=num_classes,
        classifier_activation=classifier_activation,
        **kwargs,
    )


def RegNetY160(
    *,
    include_rescaling,
    include_top,
    num_classes=None,
    weights=None,
    input_tensor=None,
    input_shape=(None, None, 3),
    pooling=None,
    model_name="regnety160",
    classifier_activation="softmax",
    **kwargs,
):
    return RegNet(
        MODEL_CONFIGS["y160"]["depths"],
        MODEL_CONFIGS["y160"]["widths"],
        MODEL_CONFIGS["y160"]["group_width"],
        MODEL_CONFIGS["y160"]["block_type"],
        model_name=model_name,
        include_top=include_top,
        include_rescaling=include_rescaling,
        weights=parse_weights(weights, include_top, "regnety160"),
        input_tensor=input_tensor,
        input_shape=input_shape,
        pooling=pooling,
        num_classes=num_classes,
        classifier_activation=classifier_activation,
        **kwargs,
    )


def RegNetY320(
    *,
    include_rescaling,
    include_top,
    num_classes=None,
    weights=None,
    input_tensor=None,
    input_shape=(None, None, 3),
    pooling=None,
    model_name="regnety320",
    classifier_activation="softmax",
    **kwargs,
):
    return RegNet(
        MODEL_CONFIGS["y320"]["depths"],
        MODEL_CONFIGS["y320"]["widths"],
        MODEL_CONFIGS["y320"]["group_width"],
        MODEL_CONFIGS["y320"]["block_type"],
        model_name=model_name,
        include_top=include_top,
        include_rescaling=include_rescaling,
        weights=parse_weights(weights, include_top, "regnety320"),
        input_tensor=input_tensor,
        input_shape=input_shape,
        pooling=pooling,
        num_classes=num_classes,
        classifier_activation=classifier_activation,
        **kwargs,
    )


RegNetX002.__doc__ = BASE_DOCSTRING.format(name="RegNetX002")
RegNetX004.__doc__ = BASE_DOCSTRING.format(name="RegNetX004")
RegNetX006.__doc__ = BASE_DOCSTRING.format(name="RegNetX006")
RegNetX008.__doc__ = BASE_DOCSTRING.format(name="RegNetX008")
RegNetX016.__doc__ = BASE_DOCSTRING.format(name="RegNetX016")
RegNetX032.__doc__ = BASE_DOCSTRING.format(name="RegNetX032")
RegNetX040.__doc__ = BASE_DOCSTRING.format(name="RegNetX040")
RegNetX064.__doc__ = BASE_DOCSTRING.format(name="RegNetX064")
RegNetX080.__doc__ = BASE_DOCSTRING.format(name="RegNetX080")
RegNetX120.__doc__ = BASE_DOCSTRING.format(name="RegNetX120")
RegNetX160.__doc__ = BASE_DOCSTRING.format(name="RegNetX160")
RegNetX320.__doc__ = BASE_DOCSTRING.format(name="RegNetX320")

RegNetY002.__doc__ = BASE_DOCSTRING.format(name="RegNetY002")
RegNetY004.__doc__ = BASE_DOCSTRING.format(name="RegNetY004")
RegNetY006.__doc__ = BASE_DOCSTRING.format(name="RegNetY006")
RegNetY008.__doc__ = BASE_DOCSTRING.format(name="RegNetY008")
RegNetY016.__doc__ = BASE_DOCSTRING.format(name="RegNetY016")
RegNetY032.__doc__ = BASE_DOCSTRING.format(name="RegNetY032")
RegNetY040.__doc__ = BASE_DOCSTRING.format(name="RegNetY040")
RegNetY064.__doc__ = BASE_DOCSTRING.format(name="RegNetY064")
RegNetY080.__doc__ = BASE_DOCSTRING.format(name="RegNetY080")
RegNetY120.__doc__ = BASE_DOCSTRING.format(name="RegNetY120")
RegNetY160.__doc__ = BASE_DOCSTRING.format(name="RegNetY160")
RegNetY320.__doc__ = BASE_DOCSTRING.format(name="RegNetY320")<|MERGE_RESOLUTION|>--- conflicted
+++ resolved
@@ -757,23 +757,9 @@
 
         NUM_STAGES = 4
 
-<<<<<<< HEAD
-    if include_top:
-        x = Head(num_classes=num_classes, activation=classifier_activation)(x)
-    else:
-        if pooling == "avg":
-            x = layers.GlobalAveragePooling2D()(x)
-        elif pooling == "max":
-            x = layers.GlobalMaxPooling2D()(x)
-
-    model = keras.Model(
-        inputs=img_input, outputs=x, name=model_name, **kwargs
-    )
-=======
         for stage_index in range(NUM_STAGES):
             depth = depths[stage_index]
             out_channels = widths[stage_index]
->>>>>>> 63052cdc
 
             x = apply_stage(
                 x,
