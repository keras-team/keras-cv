--- conflicted
+++ resolved
@@ -66,13 +66,8 @@
         self.backbone = backbone
         self.model_architecture = model_architecture
 
-<<<<<<< HEAD
         if self.resize:
             self.resizing_layer = tf.keras.layers.Resizing(
-=======
-        if self.resize == True:
-            self.resizing_layer = Resizing(
->>>>>>> d24c20f6
                 height=224, width=224, interpolation="bilinear"
             )
 
