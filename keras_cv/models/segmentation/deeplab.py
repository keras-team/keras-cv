--- conflicted
+++ resolved
@@ -39,8 +39,7 @@
         spatial_pyramid_pooling: Also known as Atrous Spatial Pyramid Pooling (ASPP).
             Performs spatial pooling on different spatial levels in the pyramid, with
             dilation.
-<<<<<<< HEAD
-        segmentation_head: an optional `keras.Layer` that predict the segmentation
+        segmentation_head: Optional `keras.Layer` that predict the segmentation
             mask based on feature from backbone and feature from decoder.
     """
 
@@ -56,12 +55,6 @@
             interpolation="bilinear",
         )
 
-=======
-        segmentation_head: Optional `keras.Layer` that predict the segmentation
-            mask based on feature from backbone and feature from decoder.
-    """
-
->>>>>>> 19d6e670
     def __init__(
         self,
         num_classes,
@@ -77,13 +70,8 @@
     ):
         if not isinstance(backbone, keras.layers.Layer):
             raise ValueError(
-<<<<<<< HEAD
-                "Backbone need to be a `keras.layers.Layer`, "
-                f"received {backbone}"
-=======
                 "Argument `backbone` must be a `keras.layers.Layer` instance. "
                 f"Received instead backbone={backbone} (of type {type(backbone)})."
->>>>>>> 19d6e670
             )
 
         if weights and not tf.io.gfile.exists(
@@ -215,15 +203,6 @@
     Args:
         num_classes: int, number of output classes for the prediction. This should
             include all the classes (e.g. background) for the model to predict.
-<<<<<<< HEAD
-        convs: int, the number of conv2D layers that are stacked before the final
-            classification layer. Default to 2.
-        filters: int, the number of filter/channels for the the conv2D layers. Default
-            to 256.
-        activations: str or 'keras.activations', activation functions between the
-            conv2D layers and the final classification layer. Default to 'relu'
-        output_scale_factor: int, or a pair of ints, for upsample the output mask.
-=======
         convolutions: int, number of `Conv2D` layers that are stacked before the final
             classification layer. Defaults to 2.
         filters: int, number of filter/channels for the the conv2D layers.
@@ -231,7 +210,6 @@
         activations: str or function, activation functions between the
             conv2D layers and the final classification layer. Defaults to `"relu"`.
         output_scale_factor: int, or a pair of ints. Factor for upsampling the output mask.
->>>>>>> 19d6e670
             This is useful to scale the output mask back to same size as the input
             image. When single int is provided, the mask will be scaled with same
             ratio on both width and height. When a pair of ints are provided, they will
