# Copyright 2022 The KerasCV Authors
#
# Licensed under the Apache License, Version 2.0 (the "License");
# you may not use this file except in compliance with the License.
# You may obtain a copy of the License at
#
#     https://www.apache.org/licenses/LICENSE-2.0
#
# Unless required by applicable law or agreed to in writing, software
# distributed under the License is distributed on an "AS IS" BASIS,
# WITHOUT WARRANTIES OR CONDITIONS OF ANY KIND, either express or implied.
# See the License for the specific language governing permissions and
# limitations under the License.

import os

import pytest
import tensorflow as tf
import tensorflow_datasets as tfds
from tensorflow import keras

from keras_cv.models import ResNet50V2Backbone
from keras_cv.models import segmentation


class DeeplabTest(tf.test.TestCase):
    def test_deeplab_model_construction_with_preconfigured_setting(self):
        backbone = ResNet50V2Backbone(
            input_shape=[64, 64, 3],
        )
        model = segmentation.DeepLabV3(num_classes=11, backbone=backbone)
        input_image = tf.random.uniform(shape=[1, 64, 64, 3])
        output = model(input_image, training=True)

        self.assertEquals(output["output"].shape, [1, 64, 64, 11])

    def test_greyscale_input(self):
        backbone = ResNet50V2Backbone(
            input_shape=[64, 64, 1],
        )
        model = segmentation.DeepLabV3(num_classes=11, backbone=backbone)
        input_image = tf.random.uniform(shape=[1, 64, 64, 1])
        output = model(input_image, training=True)

        self.assertEquals(output["output"].shape, [1, 64, 64, 11])

    def test_missing_input_shapes(self):
        with self.assertRaisesRegex(
            ValueError,
            "Input shapes for both the backbone and DeepLabV3 cannot be `None`.",
        ):
            backbone = ResNet50V2Backbone()
            segmentation.DeepLabV3(num_classes=11, backbone=backbone)

    def test_deeplab_model_with_components(self):
        backbone = ResNet50V2Backbone(
            input_shape=[64, 64, 3],
        )
        model = segmentation.DeepLabV3(
            num_classes=11,
            backbone=backbone,
        )

        input_image = tf.random.uniform(shape=[1, 64, 64, 3])
        output = model(input_image, training=True)

        self.assertEquals(output["output"].shape, [1, 64, 64, 11])

    def test_mixed_precision(self):
        keras.mixed_precision.set_global_policy("mixed_float16")
        backbone = ResNet50V2Backbone(
            input_shape=[64, 64, 3],
        )
        model = segmentation.DeepLabV3(
            num_classes=11,
            backbone=backbone,
        )
        input_image = tf.random.uniform(shape=[1, 64, 64, 3])
        output = model(input_image, training=True)

        self.assertEquals(output["output"].dtype, tf.float32)
        keras.mixed_precision.set_global_policy("float32")

    def test_invalid_backbone_model(self):
        with self.assertRaisesRegex(
<<<<<<< HEAD
            ValueError, "Backbone need to be a `keras.layers.Layer`"
=======
            ValueError, "Argument `backbone` must be a `keras.layers.Layer`"
>>>>>>> 19d6e670
        ):
            segmentation.DeepLabV3(
                num_classes=11,
                backbone=tf.Module(),
            )

    @pytest.mark.skipif(
        "REGRESSION" not in os.environ or os.environ["REGRESSION"] != "true",
        reason="Takes a long time to run, only runs when REGRESSION "
        "environment variable is set.  To run the test please run: \n"
        "`REGRESSION=true pytest keras_cv/",
    )
    def test_model_train(self):
        backbone = ResNet50V2Backbone(
            input_shape=[384, 384, 3],
        )
        model = segmentation.DeepLabV3(num_classes=1, backbone=backbone)

        gcs_data_pattern = "gs://caltech_birds2011_mask/0.1.1/*.tfrecord*"
        features = tfds.features.FeaturesDict(
            {
                "bbox": tfds.features.BBoxFeature(),
                "image": tfds.features.Image(
                    shape=(None, None, 3), dtype=tf.uint8
                ),
                "image/filename": tfds.features.Text(),
                "label": tfds.features.ClassLabel(num_classes=200),
                "label_name": tfds.features.Text(),
                "segmentation_mask": tfds.features.Image(
                    shape=(None, None, 1), dtype=tf.uint8
                ),
            }
        )

        filenames = tf.io.gfile.glob(gcs_data_pattern)
        AUTO = tf.data.AUTOTUNE
        ignore_order = tf.data.Options()
        ignore_order.experimental_deterministic = False
        ds = tf.data.TFRecordDataset(filenames, num_parallel_reads=AUTO)
        ds = ds.with_options(ignore_order)
        ds = ds.map(features.deserialize_example, num_parallel_calls=AUTO)

        target_size = [384, 384]
        output_res = [96, 96]
        num_images = 11788

        image_resizing = keras.layers.Resizing(target_size[1], target_size[0])
        labels_resizing = keras.layers.Resizing(output_res[1], output_res[0])

        def resize_images_and_masks(data):
            image = tf.image.convert_image_dtype(
                data["image"], dtype=tf.float32
            )
            data["image"] = image_resizing(image)
            # WARNING: assumes processing unbatched
            mask = data["segmentation_mask"]
            mask = tf.image.convert_image_dtype(mask, dtype=tf.float32)
            data["segmentation_mask"] = labels_resizing(mask)
            return data

        def keep_image_and_mask_only(data):
            return data["image"], data["segmentation_mask"]

        dataset = ds
        dataset = dataset.map(resize_images_and_masks)
        dataset = dataset.map(keep_image_and_mask_only)

        batch_size = 32
        training_dataset = dataset.apply(
            tf.data.experimental.dense_to_ragged_batch(batch_size)
        )
        training_dataset = training_dataset.repeat()

        epochs = 1
        model.compile(
            optimizer="adam",
            loss=keras.losses.BinaryCrossentropy(from_logits=True),
            metrics=["accuracy"],
        )

        model.fit(
            training_dataset,
            epochs=epochs,
            steps_per_epoch=num_images // batch_size,
        )


if __name__ == "__main__":
    tf.test.main()<|MERGE_RESOLUTION|>--- conflicted
+++ resolved
@@ -83,11 +83,7 @@
 
     def test_invalid_backbone_model(self):
         with self.assertRaisesRegex(
-<<<<<<< HEAD
-            ValueError, "Backbone need to be a `keras.layers.Layer`"
-=======
             ValueError, "Argument `backbone` must be a `keras.layers.Layer`"
->>>>>>> 19d6e670
         ):
             segmentation.DeepLabV3(
                 num_classes=11,
