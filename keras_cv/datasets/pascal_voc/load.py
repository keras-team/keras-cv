# Copyright 2022 The KerasCV Authors
#
# Licensed under the Apache License, Version 2.0 (the "License");
# you may not use this file except in compliance with the License.
# You may obtain a copy of the License at
#
#     https://www.apache.org/licenses/LICENSE-2.0
#
# Unless required by applicable law or agreed to in writing, software
# distributed under the License is distributed on an "AS IS" BASIS,
# WITHOUT WARRANTIES OR CONDITIONS OF ANY KIND, either express or implied.
# See the License for the specific language governing permissions and
# limitations under the License.

import tensorflow as tf
import tensorflow_datasets as tfds

from keras_cv import bounding_box
from keras_cv.api_export import keras_cv_export


def curry_map_function(bounding_box_format):
    """Mapping function to create batched image and bbox coordinates"""

    def apply(inputs):
        images = inputs["image"]
        bounding_boxes = inputs["objects"]["bbox"]
        labels = inputs["objects"]["label"]
        bounding_boxes = bounding_box.convert_format(
            bounding_boxes,
            images=images,
            source="rel_yxyx",
            target=bounding_box_format,
        )

        bounding_boxes = {"boxes": bounding_boxes, "classes": labels}

        outputs = {"images": images, "bounding_boxes": bounding_boxes}
        return outputs

    return apply


@keras_cv_export("keras_cv.datasets.pascal_voc.load")
def load(
    split,
    bounding_box_format,
    batch_size=None,
    shuffle_files=True,
    shuffle_buffer=None,
    dataset="voc/2007",
):
    """Loads the PascalVOC 2007 dataset.

    Usage:
    ```python
    dataset, ds_info = keras_cv.datasets.pascal_voc.load(
        split="train", bounding_box_format="xywh", batch_size=9
    )
    ```

    Args:
        split: the split string passed to the `tensorflow_datasets.load()` call.
            Should be one of "train", "test", or "validation."
        bounding_box_format: the keras_cv bounding box format to load the boxes
            into. For a list of supported formats, please refer
            [to the keras.io docs](https://keras.io/api/keras_cv/bounding_box/formats/)
            for more details on supported bounding box formats.
        batch_size: how many instances to include in batches after loading
        shuffle_buffer: the size of the buffer to use in shuffling.
        shuffle_files: (Optional) whether to shuffle files. Defaults to
            `True`.
        dataset: (Optional) the PascalVOC dataset to load from. Should be either
<<<<<<< HEAD
            'voc/2007' or 'voc/2012'. Defaults to 'voc/2007'.
=======
            `"voc/2007"` or `"voc/2012"`. Defaults to `"voc/2007"`.
>>>>>>> a45e15b0

    Returns:
        tf.data.Dataset containing PascalVOC. Each entry is a dictionary
        containing keys {"images": images, "bounding_boxes": bounding_boxes}
        where images is a Tensor of shape [batch, H, W, 3] and bounding_boxes is
        a `tf.RaggedTensor` of shape [batch, None, 5].
    """  # noqa: E501
    if dataset not in ["voc/2007", "voc/2012"]:
        raise ValueError(
            "keras_cv.datasets.pascal_voc.load() expects the `dataset` "
            "argument to be either 'voc/2007' or 'voc/2012', but got "
            f"`dataset={dataset}`."
        )
    dataset, dataset_info = tfds.load(
        dataset, split=split, shuffle_files=shuffle_files, with_info=True
    )
    dataset = dataset.map(
        curry_map_function(bounding_box_format=bounding_box_format),
        num_parallel_calls=tf.data.AUTOTUNE,
    )

    if shuffle_buffer:
        dataset = dataset.shuffle(shuffle_buffer, reshuffle_each_iteration=True)

    if batch_size is not None:
        dataset = dataset.apply(
            tf.data.experimental.dense_to_ragged_batch(batch_size=batch_size)
        )
    return dataset, dataset_info<|MERGE_RESOLUTION|>--- conflicted
+++ resolved
@@ -71,11 +71,7 @@
         shuffle_files: (Optional) whether to shuffle files. Defaults to
             `True`.
         dataset: (Optional) the PascalVOC dataset to load from. Should be either
-<<<<<<< HEAD
-            'voc/2007' or 'voc/2012'. Defaults to 'voc/2007'.
-=======
             `"voc/2007"` or `"voc/2012"`. Defaults to `"voc/2007"`.
->>>>>>> a45e15b0
 
     Returns:
         tf.data.Dataset containing PascalVOC. Each entry is a dictionary
