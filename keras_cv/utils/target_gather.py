--- conflicted
+++ resolved
@@ -32,19 +32,11 @@
        as boxes, keypoints, etc.
      indices: [M] or [batch_size, M] int32 Tensor representing indices within
        `targets` to gather.
-<<<<<<< HEAD
      mask: optional [M, ...] or [batch_size, M, ...] boolean Tensor
        representing the masking for each target. `True` means the corresponding
        entity should be masked to `mask_val`, `False` means the corresponding
        entity should be the target value.
-     mask_val: optinal float representing the masking value if `mask` is True on
-=======
-     mask: optional [M, ...] or [batch_size, M, ...] boolean
-       Tensor representing the masking for each target. `True` means the corresponding
-       entity should be masked to `mask_val`, `False` means the corresponding entity
-       should be the target value.
      mask_val: optional float representing the masking value if `mask` is True on
->>>>>>> f105153c
        the entity.
 
     Returns:
