--- conflicted
+++ resolved
@@ -27,8 +27,4 @@
 from keras_cv.core import NormalFactorSampler
 from keras_cv.core import UniformFactorSampler
 
-<<<<<<< HEAD
-__version__ = "0.2.9"
-=======
-__version__ = "0.2.10"
->>>>>>> a2ee11ce
+__version__ = "0.2.10"