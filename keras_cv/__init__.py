--- conflicted
+++ resolved
@@ -42,8 +42,4 @@
 from keras_cv.core import NormalFactorSampler
 from keras_cv.core import UniformFactorSampler
 
-<<<<<<< HEAD
-__version__ = "0.8.0"
-=======
-__version__ = "0.8.1"
->>>>>>> 3f95d71c
+__version__ = "0.8.1.dev0"