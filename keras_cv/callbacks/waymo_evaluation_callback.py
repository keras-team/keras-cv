--- conflicted
+++ resolved
@@ -99,19 +99,16 @@
 
         gt_boxes = tf.reshape(gt_boxes, (num_frames * boxes_per_gt_frame, 9))
 
-<<<<<<< HEAD
         # Remove boxes with class of -1 (these are non-boxes that come from
         # padding)
         gt_real_boxes = tf.not_equal(
             gt_boxes[:, CENTER_XYZ_DXDYDZ_PHI.CLASS], -1
-=======
         # Remove padded boxes
         gt_real_boxes = tf.concat(
             [x["mask"] for x in iter(dataset.map(boxes_only))], axis=0
         )
         gt_real_boxes = tf.reshape(
             gt_real_boxes, (num_frames * boxes_per_gt_frame)
->>>>>>> 19742636
         )
         gt_boxes = tf.boolean_mask(gt_boxes, gt_real_boxes)
 
@@ -138,21 +135,17 @@
         predicted_classes = tf.reshape(
             model_outputs["classes"], (total_predicted_boxes, 1)
         )
-<<<<<<< HEAD
         # Remove boxes with class of -1 (these are non-boxes that come from
         # padding)
-=======
         prediction_scores = tf.reshape(
             model_outputs["confidence"], (total_predicted_boxes, 1)
         )
         # Remove boxes with class of -1 (these are non-boxes that may come from padding)
->>>>>>> 19742636
         pred_real_boxes = tf.reduce_all(predicted_classes != -1, axis=[-1])
         predicted_boxes = tf.boolean_mask(predicted_boxes, pred_real_boxes)
         predicted_classes = tf.boolean_mask(predicted_classes, pred_real_boxes)
         prediction_scores = tf.boolean_mask(prediction_scores, pred_real_boxes)
 
-<<<<<<< HEAD
         predictions = {
             "prediction_frame_id": tf.boolean_mask(
                 tf.repeat(frame_ids, boxes_per_pred_frame), pred_real_boxes
@@ -166,7 +159,6 @@
                 tf.zeros(predicted_boxes.shape[0]), tf.bool
             ),
         }
-=======
         predictions = {}
 
         predictions["prediction_frame_id"] = tf.boolean_mask(
@@ -178,6 +170,5 @@
         predictions["prediction_overlap_nlz"] = tf.cast(
             tf.zeros(predicted_boxes.shape[0]), tf.bool
         )
->>>>>>> 19742636
 
         return ground_truth, predictions