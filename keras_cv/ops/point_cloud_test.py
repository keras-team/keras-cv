# Copyright 2022 The KerasCV Authors
#
# Licensed under the Apache License, Version 2.0 (the "License");
# you may not use this file except in compliance with the License.
# You may obtain a copy of the License at
#
#     https://www.apache.org/licenses/LICENSE-2.0
#
# Unless required by applicable law or agreed to in writing, software
# distributed under the License is distributed on an "AS IS" BASIS,
# WITHOUT WARRANTIES OR CONDITIONS OF ANY KIND, either express or implied.
# See the License for the specific language governing permissions and
# limitations under the License.

import numpy as np
import tensorflow as tf
from absl.testing import parameterized

from keras_cv import ops


class AngleTest(tf.test.TestCase):
    def test_wrap_angle_radians(self):
        self.assertAllClose(
            -np.pi + 0.1, ops.point_cloud.wrap_angle_radians(np.pi + 0.1)
        )
        self.assertAllClose(0.0, ops.point_cloud.wrap_angle_radians(2 * np.pi))


class Boxes3DTestCase(tf.test.TestCase, parameterized.TestCase):
    def test_convert_center_to_corners(self):
        boxes = tf.constant(
            [
                [[1, 2, 3, 4, 3, 6, 0], [1, 2, 3, 4, 3, 6, 0]],
                [[1, 2, 3, 4, 3, 6, np.pi / 2.0], [1, 2, 3, 4, 3, 6, np.pi / 2.0]],
            ]
        )
        corners = ops._center_xyzWHD_to_corner_xyz(boxes)
        self.assertEqual((2, 2, 8, 3), corners.shape)
        for i in [0, 1]:
            self.assertAllClose(-1, np.min(corners[0, i, :, 0]))
            self.assertAllClose(3, np.max(corners[0, i, :, 0]))
            self.assertAllClose(0.5, np.min(corners[0, i, :, 1]))
            self.assertAllClose(3.5, np.max(corners[0, i, :, 1]))
            self.assertAllClose(0, np.min(corners[0, i, :, 2]))
            self.assertAllClose(6, np.max(corners[0, i, :, 2]))

        for i in [0, 1]:
            self.assertAllClose(-0.5, np.min(corners[1, i, :, 0]))
            self.assertAllClose(2.5, np.max(corners[1, i, :, 0]))
            self.assertAllClose(0.0, np.min(corners[1, i, :, 1]))
            self.assertAllClose(4.0, np.max(corners[1, i, :, 1]))
            self.assertAllClose(0, np.min(corners[1, i, :, 2]))
            self.assertAllClose(6, np.max(corners[1, i, :, 2]))

    def test_within_box2d(self):
        boxes = tf.constant(
            [[[0.0, 0.0], [1.0, 0.0], [1.0, 1.0], [0.0, 1.0]]], dtype=tf.float32
        )
        points = tf.constant(
            [
                [-0.5, -0.5],
                [0.5, -0.5],
                [1.5, -0.5],
                [1.5, 0.5],
                [1.5, 1.5],
                [0.5, 1.5],
                [-0.5, 1.5],
                [-0.5, 0.5],
                [1.0, 1.0],
                [0.5, 0.5],
            ],
            dtype=tf.float32,
        )
        is_inside = ops.is_within_box2d(points, boxes)
        expected = [[False]] * 8 + [[True]] * 2
        self.assertAllEqual(expected, is_inside)

    def test_within_zero_box2d(self):
        bbox = tf.constant(
            [[[0.0, 0.0], [0.0, 0.0], [0.0, 0.0], [0.0, 0.0]]], dtype=tf.float32
        )
        points = tf.constant(
            [
                [-0.5, -0.5],
                [0.5, -0.5],
                [1.5, -0.5],
                [1.5, 0.5],
                [1.5, 1.5],
                [0.5, 1.5],
                [-0.5, 1.5],
                [-0.5, 0.5],
                [1.0, 1.0],
                [0.5, 0.5],
            ],
            dtype=tf.float32,
        )
        is_inside = ops.is_within_box2d(points, bbox)
        expected = [[False]] * 10
        self.assertAllEqual(expected, is_inside)

    def test_is_on_lefthand_side(self):
        v1 = tf.constant([[0.0, 0.0]], dtype=tf.float32)
        v2 = tf.constant([[1.0, 0.0]], dtype=tf.float32)
        p = tf.constant([[0.5, 0.5], [-1.0, -3], [-1.0, 1.0]], dtype=tf.float32)
        res = ops._is_on_lefthand_side(p, v1, v2)
        self.assertAllEqual([[True, False, True]], res)
        res = ops._is_on_lefthand_side(v1, v1, v2)
        self.assertAllEqual([[True]], res)
        res = ops._is_on_lefthand_side(v2, v1, v2)
        self.assertAllEqual([[True]], res)

    @parameterized.named_parameters(
        ("without_rotation", 0.0),
        ("with_rotation_1_rad", 1.0),
        ("with_rotation_2_rad", 2.0),
        ("with_rotation_3_rad", 3.0),
    )
    def test_box_area(self, angle):
        boxes = tf.constant(
            [
                [[0.0, 0.0], [1.0, 0.0], [1.0, 1.0], [0.0, 1.0]],
                [[0.0, 0.0], [2.0, 0.0], [2.0, 1.0], [0.0, 1.0]],
                [[0.0, 0.0], [2.0, 0.0], [2.0, 2.0], [0.0, 2.0]],
            ],
            dtype=tf.float32,
        )
        expected = [[1.0], [2.0], [4.0]]

        def _rotate(bbox, theta):
            rotation_matrix = tf.reshape(
                [tf.cos(theta), -tf.sin(theta), tf.sin(theta), tf.cos(theta)],
                shape=(2, 2),
            )
            return tf.matmul(bbox, rotation_matrix)

        rotated_bboxes = _rotate(boxes, angle)
        res = ops._box_area(rotated_bboxes)
        self.assertAllClose(expected, res)

    def test_within_box3d(self):
        num_points, num_boxes = 19, 4
        # rotate the first box by pi / 2 so dim_x and dim_y are swapped.
        # The last box is a cube rotated by 45 degrees.
        bboxes = tf.constant(
            [
                [1.0, 2.0, 3.0, 6.0, 0.4, 6.0, np.pi / 2],
                [4.0, 5.0, 6.0, 7.0, 0.8, 7.0, 0.0],
                [0.4, 0.3, 0.2, 0.1, 0.1, 0.2, 0.0],
                [-10.0, -10.0, -10.0, 3.0, 3.0, 3.0, np.pi / 4],
            ],
            dtype=tf.float32,
        )
        points = tf.constant(
            [
                [1.0, 2.0, 3.0],  # box 0 (centroid)
                [0.8, 2.0, 3.0],  # box 0 (below x)
                [1.1, 2.0, 3.0],  # box 0 (above x)
                [1.3, 2.0, 3.0],  # box 0 (too far x)
                [0.7, 2.0, 3.0],  # box 0 (too far x)
                [4.0, 5.0, 6.0],  # box 1 (centroid)
                [4.0, 4.6, 6.0],  # box 1 (below y)
                [4.0, 5.4, 6.0],  # box 1 (above y)
                [4.0, 4.5, 6.0],  # box 1 (too far y)
                [4.0, 5.5, 6.0],  # box 1 (too far y)
                [0.4, 0.3, 0.2],  # box 2 (centroid)
                [0.4, 0.3, 0.1],  # box 2 (below z)
                [0.4, 0.3, 0.3],  # box 2 (above z)
                [0.4, 0.3, 0.0],  # box 2 (too far z)
                [0.4, 0.3, 0.4],  # box 2 (too far z)
                [5.0, 7.0, 8.0],  # none
                [1.0, 5.0, 3.6],  # box0, box1
                [-11.6, -10.0, -10.0],  # box3 (rotated corner point).
                [-11.4, -11.4, -10.0],  # not in box3, would be if not rotated.
            ],
            dtype=tf.float32,
        )
        expected_is_inside = np.array(
            [
                [True, False, False, False],
                [True, False, False, False],
                [True, False, False, False],
                [False, False, False, False],
                [False, False, False, False],
                [False, True, False, False],
                [False, True, False, False],
                [False, True, False, False],
                [False, False, False, False],
                [False, False, False, False],
                [False, False, True, False],
                [False, False, True, False],
                [False, False, True, False],
                [False, False, False, False],
                [False, False, False, False],
                [False, False, False, False],
                [True, True, False, False],
                [False, False, False, True],
                [False, False, False, False],
            ]
        )
        assert points.shape[0] == num_points
        assert bboxes.shape[0] == num_boxes
        assert expected_is_inside.shape[0] == num_points
        assert expected_is_inside.shape[1] == num_boxes
        is_inside = ops.is_within_box3d(points, bboxes)
        self.assertAllEqual([num_points, num_boxes], is_inside.shape)
        self.assertAllEqual(expected_is_inside, is_inside)
        # Add a batch dimension to the data and see that it still works
        # as expected.
        batch_size = 3
        points = tf.tile(points[tf.newaxis, ...], [batch_size, 1, 1])
        bboxes = tf.tile(bboxes[tf.newaxis, ...], [batch_size, 1, 1])
        is_inside = ops.is_within_box3d(points, bboxes)
        self.assertAllEqual([batch_size, num_points, num_boxes], is_inside.shape)
        for batch_idx in range(batch_size):
            self.assertAllEqual(expected_is_inside, is_inside[batch_idx])

    def testCoordinateTransform(self):
        # This is a validated test case from a real scene.
        #
        # A single point [1, 1, 3].
        point = tf.constant(
            [[[5736.94580078, 1264.85168457, 45.0271225]]], dtype=tf.float32
        )
        # Replicate the point to test broadcasting behavior.
        replicated_points = tf.tile(point, [2, 4, 1])

        # Pose of the car (x, y, z, yaw, roll, pitch).
        #
        # We negate the translations so that the coordinates are translated
        # such that the car is at the origin.
        pose = tf.constant(
            [
                -5728.77148438,
                -1264.42236328,
                -45.06399918,
                -3.10496902,
                0.03288471,
                0.00115049,
            ],
            dtype=tf.float32,
        )

        result = ops.coordinate_transform(replicated_points, pose)

        # We expect the point to be translated close to the car, and then rotated
        # mostly around the x-axis.
        # the result is device dependent, skip or ignore this test locally if it fails.
        expected = np.tile([[[-8.184512, -0.13086952, -0.04200769]]], [2, 4, 1])

        self.assertAllClose(expected, result)

    def testSphericalCoordinatesTransform(self):
        np_xyz = np.random.randn(5, 6, 3)
        points = tf.constant(np_xyz, dtype=tf.float32)
        spherical_coordinates = ops.spherical_coordinate_transform(points)

        # Convert coordinates back to xyz to verify.
        dist = spherical_coordinates[..., 0]
        theta = spherical_coordinates[..., 1]
        phi = spherical_coordinates[..., 2]

        x = dist * np.sin(theta) * np.cos(phi)
        y = dist * np.sin(theta) * np.sin(phi)
        z = dist * np.cos(theta)

        self.assertAllClose(x, np_xyz[..., 0])
        self.assertAllClose(y, np_xyz[..., 1])
        self.assertAllClose(z, np_xyz[..., 2])

<<<<<<< HEAD
    def testWithinAFrustum(self):
        center = tf.constant([1.0, 1.0, 1.0])
        points = tf.constant([[0.0, 0.0, 0.0], [1.0, 2.0, 1.0], [1.0, 0.0, 1.0]])

        point_mask = ops.within_a_frustum(
            points, center, r_distance=1.0, theta_width=1.0, phi_width=1.0
        )
        target_point_mask = tf.constant([False, True, False])
        self.assertAllClose(point_mask, target_point_mask)

        point_mask = ops.within_a_frustum(
            points, center, r_distance=1.0, theta_width=3.14, phi_width=3.14
        )
        target_point_mask = tf.constant([False, True, True])
        self.assertAllClose(point_mask, target_point_mask)

        point_mask = ops.within_a_frustum(
            points, center, r_distance=3.0, theta_width=1.0, phi_width=1.0
        )
        target_point_mask = tf.constant([False, False, False])
        self.assertAllClose(point_mask, target_point_mask)
=======
    def test_group_points(self):
        # rotate the first box by pi / 2 so dim_x and dim_y are swapped.
        # The last box is a cube rotated by 45 degrees.
        with tf.device("cpu:0"):
            bboxes = tf.constant(
                [
                    [1.0, 2.0, 3.0, 6.0, 0.4, 6.0, np.pi / 2],
                    [4.0, 5.0, 6.0, 7.0, 0.8, 7.0, 0.0],
                    [0.4, 0.3, 0.2, 0.1, 0.1, 0.2, 0.0],
                    [-10.0, -10.0, -10.0, 3.0, 3.0, 3.0, np.pi / 4],
                ],
                dtype=tf.float32,
            )
            points = tf.constant(
                [
                    [1.0, 2.0, 3.0],  # box 0 (centroid)
                    [0.8, 2.0, 3.0],  # box 0 (below x)
                    [1.1, 2.0, 3.0],  # box 0 (above x)
                    [1.3, 2.0, 3.0],  # box 0 (too far x)
                    [0.7, 2.0, 3.0],  # box 0 (too far x)
                    [4.0, 5.0, 6.0],  # box 1 (centroid)
                    [4.0, 4.61, 6.0],  # box 1 (below y)
                    [4.0, 5.39, 6.0],  # box 1 (above y)
                    [4.0, 4.5, 6.0],  # box 1 (too far y)
                    [4.0, 5.5, 6.0],  # box 1 (too far y)
                    [0.4, 0.3, 0.2],  # box 2 (centroid)
                    [0.4, 0.3, 0.1],  # box 2 (below z)
                    [0.4, 0.3, 0.29],  # box 2 (above z)
                    [0.4, 0.3, 0.0],  # box 2 (too far z)
                    [0.4, 0.3, 0.4],  # box 2 (too far z)
                    [5.0, 7.0, 8.0],  # none
                    [1.0, 5.0, 3.6],  # box0, box1
                    [-11.6, -10.0, -10.0],  # box3 (rotated corner point).
                    [-11.4, -11.4, -10.0],  # not in box3, would be if not rotated.
                ],
                dtype=tf.float32,
            )
            res = ops.group_points_by_boxes(points, bboxes)
            expected_result = tf.ragged.constant(
                [[0, 1, 2], [5, 6, 7, 16], [10, 11, 12], [17]]
            )
            self.assertAllClose(expected_result.flat_values, res.flat_values)
>>>>>>> 2fc0b825
<|MERGE_RESOLUTION|>--- conflicted
+++ resolved
@@ -268,29 +268,6 @@
         self.assertAllClose(y, np_xyz[..., 1])
         self.assertAllClose(z, np_xyz[..., 2])
 
-<<<<<<< HEAD
-    def testWithinAFrustum(self):
-        center = tf.constant([1.0, 1.0, 1.0])
-        points = tf.constant([[0.0, 0.0, 0.0], [1.0, 2.0, 1.0], [1.0, 0.0, 1.0]])
-
-        point_mask = ops.within_a_frustum(
-            points, center, r_distance=1.0, theta_width=1.0, phi_width=1.0
-        )
-        target_point_mask = tf.constant([False, True, False])
-        self.assertAllClose(point_mask, target_point_mask)
-
-        point_mask = ops.within_a_frustum(
-            points, center, r_distance=1.0, theta_width=3.14, phi_width=3.14
-        )
-        target_point_mask = tf.constant([False, True, True])
-        self.assertAllClose(point_mask, target_point_mask)
-
-        point_mask = ops.within_a_frustum(
-            points, center, r_distance=3.0, theta_width=1.0, phi_width=1.0
-        )
-        target_point_mask = tf.constant([False, False, False])
-        self.assertAllClose(point_mask, target_point_mask)
-=======
     def test_group_points(self):
         # rotate the first box by pi / 2 so dim_x and dim_y are swapped.
         # The last box is a cube rotated by 45 degrees.
@@ -333,4 +310,25 @@
                 [[0, 1, 2], [5, 6, 7, 16], [10, 11, 12], [17]]
             )
             self.assertAllClose(expected_result.flat_values, res.flat_values)
->>>>>>> 2fc0b825
+
+    def testWithinAFrustum(self):
+        center = tf.constant([1.0, 1.0, 1.0])
+        points = tf.constant([[0.0, 0.0, 0.0], [1.0, 2.0, 1.0], [1.0, 0.0, 1.0]])
+
+        point_mask = ops.within_a_frustum(
+            points, center, r_distance=1.0, theta_width=1.0, phi_width=1.0
+        )
+        target_point_mask = tf.constant([False, True, False])
+        self.assertAllClose(point_mask, target_point_mask)
+
+        point_mask = ops.within_a_frustum(
+            points, center, r_distance=1.0, theta_width=3.14, phi_width=3.14
+        )
+        target_point_mask = tf.constant([False, True, True])
+        self.assertAllClose(point_mask, target_point_mask)
+
+        point_mask = ops.within_a_frustum(
+            points, center, r_distance=3.0, theta_width=1.0, phi_width=1.0
+        )
+        target_point_mask = tf.constant([False, False, False])
+        self.assertAllClose(point_mask, target_point_mask)