# Copyright 2023 The KerasCV Authors
#
# Licensed under the Apache License, Version 2.0 (the "License");
# you may not use this file except in compliance with the License.
# You may obtain a copy of the License at
#
#     https://www.apache.org/licenses/LICENSE-2.0
#
# Unless required by applicable law or agreed to in writing, software
# distributed under the License is distributed on an "AS IS" BASIS,
# WITHOUT WARRANTIES OR CONDITIONS OF ANY KIND, either express or implied.
# See the License for the specific language governing permissions and
# limitations under the License.
import os
import sys
import types

import numpy as np
import tensorflow as tf
import tensorflow.keras as keras

from keras_cv import bounding_box
<<<<<<< HEAD
from keras_cv.metrics import coco
=======
from keras_cv.api_export import keras_cv_export
from keras_cv.backend import ops
>>>>>>> 330f6664


class HidePrints:
    """A basic internal only context manager to hide print statements."""

    def __enter__(self):
        self._original_stdout = sys.stdout
        sys.stdout = open(os.devnull, "w")

    def __exit__(self, exc_type, exc_val, exc_tb):
        sys.stdout.close()
        sys.stdout = self._original_stdout


def _box_concat(boxes):
    """Concatenates two bounding box batches together."""
    result = {}
    for key in ["boxes", "classes"]:
        result[key] = tf.concat([b[key] for b in boxes], axis=0)

    if len(boxes) != 0 and "confidence" in boxes[0]:
        result["confidence"] = tf.concat(
            [b["confidence"] for b in boxes], axis=0
        )
    return result


METRIC_NAMES = [
    "AP",
    "AP50",
    "AP75",
    "APs",
    "APm",
    "APl",
    "ARmax1",
    "ARmax10",
    "ARmax100",
    "ARs",
    "ARm",
    "ARl",
]

METRIC_MAPPING = {
    "AP": "MaP",
    "AP50": "MaP@[IoU=50]",
    "AP75": "MaP@[IoU=75]",
    "APs": "MaP@[area=small]",
    "APm": "MaP@[area=medium]",
    "APl": "MaP@[area=large]",
    "ARmax1": "Recall@[max_detections=1]",
    "ARmax10": "Recall@[max_detections=10]",
    "ARmax100": "Recall@[max_detections=100]",
    "ARs": "Recall@[area=small]",
    "ARm": "Recall@[area=medium]",
    "ARl": "Recall@[area=large]",
}


@keras_cv_export("keras_cv.metrics.BoxCOCOMetrics")
class BoxCOCOMetrics(keras.metrics.Metric):
    """BoxCOCOMetrics computes standard object detection metrics.

    Args:
        bounding_box_format: the bounding box format for inputs.
        evaluate_freq: the number of steps to run before each evaluation.
            Due to the high computational cost of metric evaluation the final
            results are only updated once every `evaluate_freq` steps. Higher
            values will allow for faster training times, while lower numbers
            allow for higher numerical precision in metric reporting.

    Usage:
    `BoxCOCOMetrics()` can be used like any standard metric with any
    KerasCV object detection model. Inputs to `y_true` must be KerasCV bounding
    box dictionaries, `{"classes": classes, "boxes": boxes}`, and `y_pred` must
    follow the same format with an additional `confidence` key.

    Unfortunately, at the moment `BoxCOCOMetrics()` are not TPU compatible with
    the `fit()` API. If you wish to evaluate `BoxCOCOMetrics()` for a model
    trained on TPU, we recommend using the `model.predict()` API and manually
    updating the metric state with the results.

    Using this metric suite alongside a model is trivial; simply provide it to
    the `compile()` arguments of the model:

    ```python
    images = tf.ones(shape=(1, 512, 512, 3))
    labels = {
        "boxes": [
            [
                [0, 0, 100, 100],
                [100, 100, 200, 200],
                [300, 300, 400, 400],
            ]
        ],
        "classes": [[1, 1, 1]],
    }
    model = keras_cv.models.RetinaNet(
        num_classes=20,
        bounding_box_format="xywh",
    )

    # Evaluate model
    model(images)

    # Train model
    model.compile(
        classification_loss='focal',
        box_loss='smoothl1',
        optimizer=tf.optimizers.SGD(global_clipnorm=10.0),
        metrics=[keras_cv.metrics.BoxCOCOMetrics('xywh')]
    )
    model.fit(images, labels)
    ```
    """

    def __init__(self, bounding_box_format, evaluate_freq, name=None, **kwargs):
        super().__init__(name=name, **kwargs)
        self.ground_truths = []
        self.predictions = []
        self.bounding_box_format = bounding_box_format
        self.evaluate_freq = evaluate_freq
        self._eval_step_count = 0
        self._cached_result = [0] * len(METRIC_NAMES)

    def __new__(cls, *args, **kwargs):
        obj = super(keras.metrics.Metric, cls).__new__(cls)

        # Wrap the update_state function in a py_function and scope it to /cpu:0
        obj_update_state = obj.update_state

        def update_state_on_cpu(
            y_true_boxes,
            y_true_classes,
            y_pred_boxes,
            y_pred_classes,
            y_pred_confidence,
            sample_weight=None,
        ):
            y_true = {"boxes": y_true_boxes, "classes": y_true_classes}
            y_pred = {
                "boxes": y_pred_boxes,
                "classes": y_pred_classes,
                "confidence": y_pred_confidence,
            }
            with tf.device("/cpu:0"):
                return obj_update_state(y_true, y_pred, sample_weight)

        obj.update_state_on_cpu = update_state_on_cpu

        def update_state_fn(self, y_true, y_pred, sample_weight=None):
            y_true_boxes = y_true["boxes"]
            y_true_classes = y_true["classes"]
            y_pred_boxes = y_pred["boxes"]
            y_pred_classes = y_pred["classes"]
            y_pred_confidence = y_pred["confidence"]
            eager_inputs = [
                y_true_boxes,
                y_true_classes,
                y_pred_boxes,
                y_pred_classes,
                y_pred_confidence,
            ]
            if sample_weight is not None:
                eager_inputs.append(sample_weight)
            return tf.py_function(
                func=self.update_state_on_cpu, inp=eager_inputs, Tout=[]
            )

        obj.update_state = types.MethodType(update_state_fn, obj)

        # Wrap the result function in a py_function and scope it to /cpu:0
        obj_result = obj.result

        def result_on_host_cpu(force):
            with tf.device("/cpu:0"):
                # Without the call to `constant` `tf.py_function` selects the
                # first index automatically and just returns obj_result()[0]
                return tf.constant(obj_result(force), obj.dtype)

        obj.result_on_host_cpu = result_on_host_cpu

        def result_fn(self, force=False):
            py_func_result = tf.py_function(
                self.result_on_host_cpu, inp=[force], Tout=obj.dtype
            )
            result = {}
            for i, key in enumerate(METRIC_NAMES):
                result[
                    self.name_prefix() + METRIC_MAPPING[key]
                ] = py_func_result[i]
            return result

        obj.result = types.MethodType(result_fn, obj)

        return obj

    def name_prefix(self):
        if self.name.startswith("box_coco_metrics"):
            return ""
        return self.name + "_"

    def update_state(self, y_true, y_pred, sample_weight=None):
        self._eval_step_count += 1

        if isinstance(y_true["boxes"], tf.RaggedTensor) != isinstance(
            y_pred["boxes"], tf.RaggedTensor
        ):
            # Make sure we have same ragged/dense status for y_true and y_pred
            y_true = bounding_box.to_dense(y_true)
            y_pred = bounding_box.to_dense(y_pred)

        self.ground_truths.append(y_true)
        self.predictions.append(y_pred)

        # Compute on first step, so we don't have an inconsistent list of
        # metrics in our train_step() results. This will just populate the
        # metrics with `0.0` until we get to `evaluate_freq`.
        if self._eval_step_count % self.evaluate_freq == 0:
            self._cached_result = self._compute_result()

    def reset_state(self):
        self.ground_truths = []
        self.predictions = []
        self._eval_step_count = 0
        self._cached_result = [0] * len(METRIC_NAMES)

    def result(self, force=False):
        if force:
            self._cached_result = self._compute_result()
        return self._cached_result

    def _compute_result(self):
        if len(self.predictions) == 0 or len(self.ground_truths) == 0:
            return dict([(key, 0) for key in METRIC_NAMES])
        with HidePrints():
            metrics = compute_pycocotools_metric(
                _box_concat(self.ground_truths),
                _box_concat(self.predictions),
                self.bounding_box_format,
            )
        results = []
        for key in METRIC_NAMES:
            # Workaround for the state where there are 0 boxes in a category.
            results.append(max(metrics[key], 0.0))
        return results


def compute_pycocotools_metric(y_true, y_pred, bounding_box_format):
    y_true = bounding_box.to_dense(y_true)
    y_pred = bounding_box.to_dense(y_pred)

    box_pred = y_pred["boxes"]
    cls_pred = y_pred["classes"]
    confidence_pred = y_pred["confidence"]

    gt_boxes = y_true["boxes"]
    gt_classes = y_true["classes"]

    box_pred = bounding_box.convert_format(
        box_pred, source=bounding_box_format, target="yxyx"
    )
    gt_boxes = bounding_box.convert_format(
        gt_boxes, source=bounding_box_format, target="yxyx"
    )

    total_images = gt_boxes.shape[0]

    source_ids = np.char.mod("%d", np.linspace(1, total_images, total_images))

    ground_truth = {}
    ground_truth["source_id"] = [source_ids]

    ground_truth["num_detections"] = [
        ops.sum(ops.cast(y_true["classes"] >= 0, "int32"), axis=-1)
    ]
    ground_truth["boxes"] = [ops.convert_to_numpy(gt_boxes)]
    ground_truth["classes"] = [ops.convert_to_numpy(gt_classes)]

    predictions = {}
    predictions["source_id"] = [source_ids]
    predictions["detection_boxes"] = [ops.convert_to_numpy(box_pred)]
    predictions["detection_classes"] = [ops.convert_to_numpy(cls_pred)]
    predictions["detection_scores"] = [ops.convert_to_numpy(confidence_pred)]
    predictions["num_detections"] = [
        ops.sum(ops.cast(confidence_pred > 0, "int32"), axis=-1)
    ]

    return coco.compute_pycoco_metrics(ground_truth, predictions)<|MERGE_RESOLUTION|>--- conflicted
+++ resolved
@@ -20,12 +20,9 @@
 import tensorflow.keras as keras
 
 from keras_cv import bounding_box
-<<<<<<< HEAD
-from keras_cv.metrics import coco
-=======
 from keras_cv.api_export import keras_cv_export
 from keras_cv.backend import ops
->>>>>>> 330f6664
+from keras_cv.metrics import coco
 
 
 class HidePrints:
