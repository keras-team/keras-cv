--- conflicted
+++ resolved
@@ -34,14 +34,11 @@
     """Benchmarks for classification models using `tf.test.Benchmark`."""
 
     _benchmark_parameters = [
-<<<<<<< HEAD
         # TODO(jbischof): revert to ResNetV2 once classification head ready
         ("ResNet50", models.ResNet50),
         ("DenseNet121", models.DenseNet121),
         ("DarkNet21", models.DarkNet21),
-=======
-        ("ResNet18V2Backbone", models.ResNet18V2Backbone),
->>>>>>> 3b308982
+
     ]
 
     def __init__(self):
