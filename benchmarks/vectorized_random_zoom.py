--- conflicted
+++ resolved
@@ -56,11 +56,7 @@
         represented as a single float, this value is used for both the upper and
         lower bound. For instance, `width_factor=(0.2, 0.3)` result in an output
         zooming out between 20% to 30%. `width_factor=(-0.3, -0.2)` result in an
-<<<<<<< HEAD
-        output zooming in between 20% to 30%. When None: zooming
-=======
         output zooming in between 20% to 30%. When `None`: zooming
->>>>>>> a45e15b0
         vertical and horizontal directions by preserving the aspect ratio. If
         height_factor=0 and width_factor=None, it would result in images with
         no zoom at all. Defaults to `None`.
